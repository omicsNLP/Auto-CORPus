--- conflicted
+++ resolved
@@ -11,8 +11,6 @@
 import pdfplumber
 import logging
 
-from utils import BioCTable
-
 logging.basicConfig(filename="PDFExtractor.log", level=logging.ERROR, format="%(asctime)s - %(levelname)s - %("
                                                                              "message)s")
 
@@ -28,8 +26,6 @@
 }
 
 
-<<<<<<< HEAD
-=======
 class BioCText:
     def __init__(self, text):
         self.infons = {}
@@ -175,7 +171,6 @@
         self.passages.append(passage)
 
 
->>>>>>> a8899958
 def get_tables_bioc(tables, filename):
     """
         Converts a list of tables into the BioC format.
