--- conflicted
+++ resolved
@@ -5,16 +5,6 @@
 
 class BiocDocument:
 
-<<<<<<< HEAD
-    def build_passages(self, dataStore):
-        seen_headings = []
-        dataStore.main_text['title'] = dataStore.main_text['title'].strip()
-        passages = [BioCPassage.from_title(dataStore.main_text['title'], 0).as_dict()]
-        if dataStore.main_text['title'] not in seen_headings:
-            offset = len(dataStore.main_text['title'])
-            seen_headings.append(dataStore.main_text['title'])
-        for passage in dataStore.main_text['paragraphs']:
-=======
     def build_passages(self, data_store):
         seen_headings = []
         data_store.main_text['title'] = data_store.main_text['title'].strip()
@@ -24,7 +14,6 @@
             offset = len(data_store.main_text['title'])
             seen_headings.append(data_store.main_text['title'])
         for passage in data_store.main_text['paragraphs']:
->>>>>>> 1ab0e078
             passage["body"] = passage["body"].strip()
             passage["section_heading"] = passage["section_heading"].strip()
             passage["subsection_heading"] = passage["subsection_heading"].strip()
@@ -39,18 +28,18 @@
                 seen_headings.append(passage['section_heading'])
         return passages
 
-    def build_template(self, dataStore):
+    def build_template(self, data_store):
         return {
-            "id": Path(dataStore.file_path).name.split(".")[0],
-            "inputfile": dataStore.file_path,
+            "id": Path(data_store.file_path).name.split(".")[0],
+            "inputfile": data_store.file_path,
             "infons": {},
-            "passages": self.build_passages(dataStore),
+            "passages": self.build_passages(data_store),
             "annotations": [],
             "relations": []
         }
 
-    def __init__(self, input):
-        self.document = self.build_template(input)
+    def __init__(self, document_data):
+        self.document = self.build_template(document_data)
         pass
 
     def as_dict(self):
