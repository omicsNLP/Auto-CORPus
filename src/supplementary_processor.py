import json
import os.path

from bioc import biocjson

from .file_extension_analysis import get_file_extensions
from .pdf_extractor import process_pdf, convert_pdf_result
from .word_extractor import process_word_document
from .excel_extractor import process_spreadsheet, get_tables_bioc

word_extensions = [".doc", ".docx"]
spreadsheet_extensions = [".csv", ".xls", ".xlsx", ".tsv"]
supplementary_types = word_extensions + spreadsheet_extensions + [".pdf"]


def __extract_word_data(locations=None, file=None):
    """
    Extracts data from Word documents located at the given file locations.

    Args:
        locations (dict): A dictionary containing file locations of Word documents.
            The keys are file extensions associated with Word documents, and the values
            are dictionaries with the following structure:
                - 'total' (int): The total count of Word documents with the extension.
                - 'locations' (list): A list of paths to the locations of Word documents.

    Returns:
        None

    """
    if locations:
        word_locations = [locations[x]["locations"] for x in word_extensions if locations[x]["locations"]]
        temp = []
        for x in word_locations:
            if not type(x) is list:
                temp.append(x)
            else:
                for y in x:
                    temp.append(y)
        word_locations = temp
        # Iterate over the file locations of Word documents
        for x in word_locations:
            # Process the Word document using a custom word_extractor
            process_word_document(x)

    if file:
        process_word_document(file)


def __output_pdf_tables(base_dir, file_name, tables, text, file):
    # Write the extracted tables to a JSON file
    with open(F"{os.path.join(base_dir, file_name + '_tables.json')}", "w", encoding="utf-8") as f_out:
        tables, text = pdf_extractor.convert_pdf_result(tables, text, file)
        json.dump(tables, f_out, indent=4)


def __extract_pdf_data(locations=None, file=None):
    """
    Extracts data from PDF documents located at the given file locations.

    Args:
        locations (dict): A dictionary containing file locations of PDF documents.
            The keys are file extensions associated with PDF documents, and the values
            are dictionaries with the following structure:
                - 'total' (int): The total count of PDF documents with the extension.
                - 'locations' (list): A list of paths to the locations of PDF documents.

    Returns:
        None

    """
    if locations:
        pdf_locations = locations[".pdf"]["locations"]
        # Iterate over the file locations of PDF documents
        for x in pdf_locations:
            base_dir, file_name = os.path.split(x)
            # Process the PDF document using a custom pdf_extractor
            tables, text = process_pdf(x)
            text, tables = convert_pdf_result(tables, text, x)
            # Write the extracted tables & texts to JSON files
            if tables:
<<<<<<< HEAD
                __output_pdf_tables(base_dir, file_name, tables, text, x)

=======
                with open(F"{os.path.join(base_dir, file_name + '_tables.json')}", "w", encoding="utf-8") as tables_out:
                    json.dump(tables, tables_out, indent=4)
            if text:
                with open(F"{os.path.join(base_dir, file_name + '_tables.json')}", "w", encoding="utf-8") as text_out:
                    biocjson.dump(text, text_out)
>>>>>>> a8899958
    if file:
        base_dir, file_name = os.path.split(file)
        # Process the PDF document using a custom pdf_extractor
        tables, text = process_pdf(file)
        # Write the extracted tables to a JSON file
        text, tables = convert_pdf_result(tables, text, file)
        if tables:
<<<<<<< HEAD
            __output_pdf_tables(base_dir, file_name, tables, text, file)


def __output_spreadsheet_data(base_dir, file_name, tables, file):
    # Create a JSON output file for the extracted tables
    with open(F"{os.path.join(base_dir, file_name + '_tables.json')}", "w", encoding="utf-8") as f_out:
        # Generate BioC format representation of the tables
        json_output = excel_extractor.get_tables_bioc(tables, file)
        json.dump(json_output, f_out, indent=4)
=======
            with open(F"{os.path.join(base_dir, file_name + '_tables.json')}", "w", encoding="utf-8") as tables_out:
                json.dump(tables, tables_out, indent=4)
        if text:
            with open(F"{os.path.join(base_dir, file_name + '_bioc.json')}", "w", encoding="utf-8") as text_out:
                biocjson.dump(text, text_out)
>>>>>>> a8899958


def __extract_spreadsheet_data(locations=None, file=None):
    """
    Extracts data from Spreadsheet documents located at the given file locations.

    Args:
        locations (dict): A dictionary containing file locations of Spreadsheet documents.
            The keys are file extensions associated with Spreadsheet documents, and the values
            are dictionaries with the following structure:
                - 'total' (int): The total count of Spreadsheet documents with the extension.
                - 'locations' (list): A list of paths to the locations of Spreadsheet documents.

        file (str): A string containing a spreadsheet file path to process.

    Returns:
        None

    """
    if locations:
        spreadsheet_locations = [locations[x]["locations"] for x in spreadsheet_extensions]
        # Iterate over the file locations of Spreadsheet documents
        for x in spreadsheet_locations:
            base_dir, file_name = os.path.split(x)
            # Process the PDF document using a custom excel_extractor
            tables = process_spreadsheet(x)
            # If tables are extracted
            if tables:
<<<<<<< HEAD
                __output_spreadsheet_data(base_dir, file_name, tables, x)

=======
                # Create a JSON output file for the extracted tables
                with open(F"{os.path.join(base_dir, file_name + '_tables.json')}", "w", encoding="utf-8") as f_out:
                    # Generate BioC format representation of the tables
                    json_output = get_tables_bioc(tables, x)
                    json.dump(json_output, f_out, indent=4)
>>>>>>> a8899958
    if file:
        base_dir, file_name = os.path.split(file)
        # Process the PDF document using a custom excel_extractor
        tables = process_spreadsheet(file)
        # If tables are extracted
        if tables:
<<<<<<< HEAD
            __output_spreadsheet_data(base_dir, file_name, tables, file)
=======
            # Create a JSON output file for the extracted tables
            with open(F"{os.path.join(base_dir, file_name + '_tables.json')}", "w", encoding="utf-8") as f_out:
                # Generate BioC format representation of the tables
                json_output = get_tables_bioc(tables, file)
                json.dump(json_output, f_out, indent=4)
>>>>>>> a8899958


def process_supplementary_files(supplementary_files, output_format='json'):
    """
    Processes input list of file paths as supplementary data.

    Args:
        supplementary_files (list): List of file paths
    """
    for file in supplementary_files:
        if not os.path.exists(file) or os.path.isdir(file):
            continue

        # Extract data from Word files if they are present
        if [1 for x in word_extensions if file.endswith(x)]:
            __extract_word_data(file=file)

        # Extract data from PDF files if they are present
        elif file.endswith("pdf"):
            __extract_pdf_data(file=file)

        # Extract data from spreadsheet files if they are present
        elif [1 for x in spreadsheet_extensions if file.endswith(x)]:
            __extract_spreadsheet_data(file=file)


def generate_file_report(input_directory):
    """
    Generates a file report based on the file extensions present in the input directory.

    Args:
        input_directory (str): The path to the input directory.

    Returns:
        None or dict: Returns None if no file extensions are found in the input directory.
        If file extensions are found, returns a dictionary containing extracted data based on
        specific file types.

    """
    if not os.path.exists(input_directory) or not os.path.isdir(input_directory):
        return None
    file_extensions = get_file_extensions(input_directory)
    # Check if no file extensions are found
    if not file_extensions:
        return None
    # Check if PDF files are present
    pdf_present = "pdf" in file_extensions.keys()
    # Check if Word files are present
    word_present = True if any([x for x in file_extensions.keys() if x in word_extensions]) else False
    # Check if spreadsheet files are present
    spreadsheet_present = True if any([x for x in file_extensions.keys() if x in spreadsheet_extensions]) else False
    # Extract data from Word files if they are present
    if word_present:
        word_locations = {x: file_extensions[x] for x in word_extensions}
        __extract_word_data(word_locations)
    # Extract data from PDF files if they are present
    if pdf_present:
        pdf_locations = {".pdf": file_extensions[".pdf"]}
        __extract_pdf_data(pdf_locations)
    # Extract data from spreadsheet files if they are present
    if spreadsheet_present:
        spreadsheet_locations = {x: file_extensions[x] for x in spreadsheet_extensions}
        __extract_spreadsheet_data(spreadsheet_locations)
    return True<|MERGE_RESOLUTION|>--- conflicted
+++ resolved
@@ -9,7 +9,7 @@
 from .excel_extractor import process_spreadsheet, get_tables_bioc
 
 word_extensions = [".doc", ".docx"]
-spreadsheet_extensions = [".csv", ".xls", ".xlsx", ".tsv"]
+spreadsheet_extensions = [".csv", ".xls", ".xlsx"]
 supplementary_types = word_extensions + spreadsheet_extensions + [".pdf"]
 
 
@@ -32,7 +32,7 @@
         word_locations = [locations[x]["locations"] for x in word_extensions if locations[x]["locations"]]
         temp = []
         for x in word_locations:
-            if not type(x) is list:
+            if not type(x) == list:
                 temp.append(x)
             else:
                 for y in x:
@@ -45,13 +45,6 @@
 
     if file:
         process_word_document(file)
-
-
-def __output_pdf_tables(base_dir, file_name, tables, text, file):
-    # Write the extracted tables to a JSON file
-    with open(F"{os.path.join(base_dir, file_name + '_tables.json')}", "w", encoding="utf-8") as f_out:
-        tables, text = pdf_extractor.convert_pdf_result(tables, text, file)
-        json.dump(tables, f_out, indent=4)
 
 
 def __extract_pdf_data(locations=None, file=None):
@@ -79,16 +72,11 @@
             text, tables = convert_pdf_result(tables, text, x)
             # Write the extracted tables & texts to JSON files
             if tables:
-<<<<<<< HEAD
-                __output_pdf_tables(base_dir, file_name, tables, text, x)
-
-=======
                 with open(F"{os.path.join(base_dir, file_name + '_tables.json')}", "w", encoding="utf-8") as tables_out:
                     json.dump(tables, tables_out, indent=4)
             if text:
                 with open(F"{os.path.join(base_dir, file_name + '_tables.json')}", "w", encoding="utf-8") as text_out:
                     biocjson.dump(text, text_out)
->>>>>>> a8899958
     if file:
         base_dir, file_name = os.path.split(file)
         # Process the PDF document using a custom pdf_extractor
@@ -96,23 +84,11 @@
         # Write the extracted tables to a JSON file
         text, tables = convert_pdf_result(tables, text, file)
         if tables:
-<<<<<<< HEAD
-            __output_pdf_tables(base_dir, file_name, tables, text, file)
-
-
-def __output_spreadsheet_data(base_dir, file_name, tables, file):
-    # Create a JSON output file for the extracted tables
-    with open(F"{os.path.join(base_dir, file_name + '_tables.json')}", "w", encoding="utf-8") as f_out:
-        # Generate BioC format representation of the tables
-        json_output = excel_extractor.get_tables_bioc(tables, file)
-        json.dump(json_output, f_out, indent=4)
-=======
             with open(F"{os.path.join(base_dir, file_name + '_tables.json')}", "w", encoding="utf-8") as tables_out:
                 json.dump(tables, tables_out, indent=4)
         if text:
             with open(F"{os.path.join(base_dir, file_name + '_bioc.json')}", "w", encoding="utf-8") as text_out:
                 biocjson.dump(text, text_out)
->>>>>>> a8899958
 
 
 def __extract_spreadsheet_data(locations=None, file=None):
@@ -141,31 +117,22 @@
             tables = process_spreadsheet(x)
             # If tables are extracted
             if tables:
-<<<<<<< HEAD
-                __output_spreadsheet_data(base_dir, file_name, tables, x)
-
-=======
                 # Create a JSON output file for the extracted tables
                 with open(F"{os.path.join(base_dir, file_name + '_tables.json')}", "w", encoding="utf-8") as f_out:
                     # Generate BioC format representation of the tables
                     json_output = get_tables_bioc(tables, x)
                     json.dump(json_output, f_out, indent=4)
->>>>>>> a8899958
     if file:
         base_dir, file_name = os.path.split(file)
         # Process the PDF document using a custom excel_extractor
         tables = process_spreadsheet(file)
         # If tables are extracted
         if tables:
-<<<<<<< HEAD
-            __output_spreadsheet_data(base_dir, file_name, tables, file)
-=======
             # Create a JSON output file for the extracted tables
             with open(F"{os.path.join(base_dir, file_name + '_tables.json')}", "w", encoding="utf-8") as f_out:
                 # Generate BioC format representation of the tables
                 json_output = get_tables_bioc(tables, file)
                 json.dump(json_output, f_out, indent=4)
->>>>>>> a8899958
 
 
 def process_supplementary_files(supplementary_files, output_format='json'):
