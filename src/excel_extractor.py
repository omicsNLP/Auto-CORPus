import datetime
import json
import os
from os.path import join

import pandas as pd
import logging

from utils import BioCTable

accepted_extensions = [".xls", ".csv", ".xlsx"]
logging.basicConfig(filename="ExcelExtractor.log", level=logging.ERROR, format="%(asctime)s - %(levelname)s - %("
                                                                               "message)s")


<<<<<<< HEAD
=======
class BioCTable:
    """
    Converts tables from nested lists into a BioC table object.
    """

    def __init__(self, table_id, table_data):
        self.id = str(table_id) + "_1"
        self.infons = {}
        self.passages = []
        self.annotations = []
        self.__build_table(table_data)

    def __build_table(self, table_data):
        """
        Builds a table passage based on the provided table_data and adds it to the passages list.

        Args:
            table_data: A pandas DataFrame containing the data for the table.

        Returns:
            None
        """
        # Create a title passage
        title_passage = {
            "offset": 0,
            "infons": {
                "section_title_1": "table_title",
                "iao_name_1": "document title",
                "iao_id_1": "IAO:0000305"
            },
        }
        self.passages.append(title_passage)
        # Create a caption passage
        caption_passage = {
            "offset": 0,
            "infons": {
                "section_title_1": "table_caption",
                "iao_name_1": "caption",
                "iao_id_1": "IAO:0000304"
            },
        }
        self.passages.append(caption_passage)
        # Create a passage for table content
        passage = {
            "offset": 0,
            "infons": {
                "section_title_1": "table_content",
                "iao_name_1": "table",
                "iao_id_1": "IAO:0000306"
            },
            "column_headings": [],
            "data_section": [
                {
                    "table_section_title_1": "",
                    "data_rows": [

                    ]
                }
            ]
        }
        # Populate column headings
        for i, text in enumerate(table_data.columns.values):
            passage["column_headings"].append(
                {
                    "cell_id": self.id + F".1.{i + 1}",
                    "cell_text": replace_unicode(text)
                }
            )
        # Populate table rows with cell data
        for row_idx, row in enumerate(table_data.values):
            new_row = []
            for cell_idx, cell in enumerate(row):
                new_cell = {
                    "cell_id": F"{self.id}.{row_idx + 2}.{cell_idx + 1}",
                    "cell_text": F"{replace_unicode(cell)}"
                }
                new_row.append(new_cell)
            passage["data_section"][0]["data_rows"].append(new_row)
        # Add the table passage to the passages list
        self.passages.append(passage)


>>>>>>> a8899958
def get_tables_bioc(tables, filename):
    """
    Converts extracted tables into BioC format.

    Args:
        tables: A list of tables extracted from an Excel file.
        filename: The name of the Excel file.

    Returns:
        A BioC format representation of the extracted tables.
    """
    # Create a BioC dictionary
    bioc = {
        "source": "Auto-CORPus (supplementary)",
        "date": str(datetime.date.today().strftime("%Y%m%d")),
        "key": "autocorpus_supplementary.key",
        "infons": {},
        "documents": [BioCTable(i + 1, x).__dict__ for i, x in enumerate(tables)]
    }
    return bioc


def process_spreadsheet(filename):
    """
    Process an Excel file and extract each sheet as a separate table.

    Args:
        filename: The path of the Excel file to be processed.

    Returns:
        A list of tables, where each table is represented as a Pandas DataFrame.

    Raises:
        Exception: If there is an error while processing the Excel file.
    """
    tables = []
    try:
        # read the Excel file into a Pandas dataframe
        xls = pd.ExcelFile(filename)

        # loop through each sheet in the Excel file
        for sheet_name in xls.sheet_names:
            # read the sheet into a Pandas dataframe
            df = pd.read_excel(filename, sheet_name=sheet_name)

            # add the dataframe to the list of tables
            tables.append(df)
    except Exception as ex:
        logging.error(msg=F"The following error was raised processing {filename}: {ex}")

    # return the list of tables
    return tables


def process_directories(input_directory):
    """
    Process files in a given directory and generate BioC format representations of Excel tables.

    Args:
        input_directory: The directory path containing the files to be processed.

    Returns:
        None

    Raises:
        OSError: If there is an error while accessing or reading files in the directory.
    """
    for parent, folders_in_parent, files_in_parent in os.walk(input_directory):
        for file in files_in_parent:
            # Check if the file has an accepted extension
            if [x for x in accepted_extensions if file.endswith(x)]:
                # Process the spreadsheet and extract tables
                tables = process_spreadsheet(join(parent, file))
                # If tables are extracted
                if tables:
                    # Create a JSON output file for the extracted tables
                    with open(F"{os.path.join(parent, 'Excel_tables.json')}", "w", encoding="utf-8") as f_out:
                        # Generate BioC format representation of the tables
                        json_output = get_tables_bioc(tables, join(parent, file))
                        json.dump(json_output, f_out, indent=4)
                    logging.info(F"Output: {os.path.join(parent, 'Excel_tables.json')}")<|MERGE_RESOLUTION|>--- conflicted
+++ resolved
@@ -6,15 +6,11 @@
 import pandas as pd
 import logging
 
-from utils import BioCTable
-
 accepted_extensions = [".xls", ".csv", ".xlsx"]
 logging.basicConfig(filename="ExcelExtractor.log", level=logging.ERROR, format="%(asctime)s - %(levelname)s - %("
                                                                                "message)s")
 
 
-<<<<<<< HEAD
-=======
 class BioCTable:
     """
     Converts tables from nested lists into a BioC table object.
@@ -97,7 +93,6 @@
         self.passages.append(passage)
 
 
->>>>>>> a8899958
 def get_tables_bioc(tables, filename):
     """
     Converts extracted tables into BioC format.
@@ -118,6 +113,40 @@
         "documents": [BioCTable(i + 1, x).__dict__ for i, x in enumerate(tables)]
     }
     return bioc
+
+
+def replace_unicode(text):
+    """
+    Replaces specific Unicode characters in a given text.
+
+    Args:
+        text: The input text to be processed.
+
+    Returns:
+        The processed text with the specified Unicode characters replaced.
+
+    Examples:
+        replace_unicode('\u00a0Hello\u00adWorld\u2010')  # ' Hello-World-'
+        replace_unicode(['\u00a0Hello', '\u00adWorld'])  # [' Hello', 'World']
+    """
+    if not text:
+        return None
+    if type(text) == list:
+        clean_texts = []
+        for t in text:
+            if t and type(t) == str:
+                clean_texts.append(
+                    t.replace('\u00a0', ' ').replace('\u00ad', '-').replace('\u2010', '-').replace('\u00d7', 'x'))
+            else:
+                clean_texts.append(t)
+        return clean_texts
+    else:
+        if type(text) == str:
+            clean_text = text.replace('\u00a0', ' ').replace('\u00ad', '-').replace('\u2010', '-').replace('\u00d7',
+                                                                                                           'x')
+        else:
+            clean_text = text
+        return clean_text
 
 
 def process_spreadsheet(filename):
