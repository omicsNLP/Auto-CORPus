--- conflicted
+++ resolved
@@ -8,9 +8,6 @@
 
 from tqdm import tqdm
 
-<<<<<<< HEAD
-from src.AutoCorpus import AutoCorpus
-=======
 import supplementary_processor
 from src.autoCORPus import autoCORPus
 from supplementary_processor import supplementary_types
@@ -36,7 +33,6 @@
 associated_data = args.associated_data
 output_format = args.output_format if args.output_format else "JSON"
 trained_data = args.trained_data_set if args.output_format else "eng"
->>>>>>> 180d1512
 
 
 def get_file_type(file_path):
@@ -54,13 +50,9 @@
     elif imghdr.what(file_path):
         # imghdr returns the type of image a file is (png/jpeg etc. or None if not an image)
         # this should be tidied up to only include the image types which are supported by AC instead of any image files
-<<<<<<< HEAD
-        return "table_images"
-=======
         return ("table_images")
     elif [file_path.endswith(x) for x in supplementary_types]:
         return ("supplementary_files")
->>>>>>> 180d1512
     else:
         print(F"unable to identify file type for {file_path}, file will not be processed")
 
@@ -128,12 +120,6 @@
                 elif ftype == "linked_tables":
                     regex_string = r"_table_\d+\.html"
                 elif ftype == "table_images":
-<<<<<<< HEAD
-                    regex_string = r"_table_\d+\..*"
-                if ftype:
-                    base_file = re.sub(regex_string, "", fpath)
-                    structure = fill_structure(structure, base_file, ftype, fpath)
-=======
                     base_file = re.sub("_table_\d+\..*", "", fpath)
                     structure = fill_structure(structure, base_file, 'table_images', fpath)
                     structure = fill_structure(structure, base_file, 'out_dir', out_dir)
@@ -143,7 +129,6 @@
                     structure = fill_structure(structure, base_file, 'out_dir', out_dir)
                 elif not ftype:
                     print(F"cannot determine file type for {fpath}, AC will not process this file")
->>>>>>> 180d1512
                 if base_file in structure:
                     structure = fill_structure(structure, base_file, 'out_dir', out_dir)
             return structure
@@ -172,7 +157,6 @@
     pass
 
 
-<<<<<<< HEAD
 def main():
     parser = argparse.ArgumentParser(prog='PROG')
     parser.add_argument('-f', '--filepath', type=str, help="filepath for document/directory to run AC on")
@@ -196,45 +180,6 @@
     structure = read_file_structure(file_path, target_dir)
     pbar = tqdm(structure.keys())
     cdate = datetime.now()
-
-    config = args.config
-    output_format = args.output_format if args.output_format else "JSON"
-    trained_data = args.trained_data_set if args.output_format else "eng"
-    if not os.path.exists(target_dir):
-        os.makedirs(target_dir)
-    log_file_name = F"{target_dir}/autoCORPus-log-{cdate.day}-{cdate.month}-{cdate.year}-{cdate.hour}-{cdate.minute}"
-
-    with open(log_file_name, "w") as log_file:
-        log_file.write(
-            F"Auto-CORPus log file from {cdate.hour}:{cdate.minute} on {cdate.day}/{cdate.month}/{cdate.year}\n")
-        log_file.write(F"Input directory provided: {file_path}\n")
-        log_file.write(F"Output directory provided: {target_dir}\n")
-        log_file.write(F"Config provided: {config}\n")
-        log_file.write(F"Output format: {output_format}\n")
-        success = []
-        errors = []
-        for key in pbar:
-            pbar.set_postfix(
-                {
-                    "file": key + "*",
-                    "linked_tables": len(structure[key]['linked_tables']),
-                    "table_images": len(structure[key]['table_images'])
-                }
-            )
-            if os.path.isdir(file_path):
-                base_dir = file_path
-            else:
-                base_dir = "/".join(file_path.split("/")[:-1])
-
-            ac = AutoCorpus(config, base_dir=base_dir, main_text=structure[key]['main_text'],
-                            table_images=sorted(structure[key]['table_images']), trained_data=trained_data)
-
-            out_dir = structure[key]['out_dir']
-            if structure[key]["main_text"] and ac.main_text:
-=======
-structure = read_file_structure(file_path, target_dir)
-pbar = tqdm(structure.keys())
-cdate = datetime.now()
 
 config = args.config
 config_dir = args.config_dir
@@ -276,8 +221,7 @@
             out_dir = structure[key]['out_dir']
             if not os.path.exists(out_dir):
                 os.mkdir(out_dir)
-            if structure[key]["main_text"]:
->>>>>>> 180d1512
+            if structure[key]["main_text"] and ac.main_text:
                 key = key.replace('\\', '/')
                 if output_format.lower() == "json":
                     with open(out_dir + "/" + key.split("/")[-1] + "_bioc.json", "w", encoding='utf-8') as outfp:
@@ -293,20 +237,6 @@
                 with open(out_dir + "/" + key.split("/")[-1] + "_tables.json", "w", encoding='utf-8') as outfp:
                     outfp.write(ac.tables_to_bioc_json())
             success.append(F"{key} was processed successfully.")
-<<<<<<< HEAD
-
-        log_file.write(F"{len(success)} files processed.\n")
-        log_file.write(F"{len(errors)} files not processed due to errors.\n\n\n")
-        log_file.write("\n".join(success) + "\n")
-        log_file.write("\n".join(errors) + "\n")
-        if errors:
-            print(
-                "Auto-CORPus has completed processing with some errors. Please inspect the log file for further details.")
-
-
-if __name__ == '__main__':
-    main()
-=======
         except Exception as e:
             errors.append(F"{key} failed due to {e}.")
             error_occurred = True
@@ -316,5 +246,4 @@
     log_file.write("\n".join(success) + "\n")
     log_file.write("\n".join(errors) + "\n")
     if error_occurred:
-        print("Auto-CORPus has completed processing with some errors. Please inspect the log file for further details.")
->>>>>>> 180d1512
+        print("Auto-CORPus has completed processing with some errors. Please inspect the log file for further details.")