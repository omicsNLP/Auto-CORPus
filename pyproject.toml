[tool.poetry]
name = "autocorpus"
version = "1.1.0"
description = "A tool to standardise text and table data extracted from full text publications."
authors = [
    "Tim Beck <tim.beck@nottingham.ac.uk>",
    "Joram Matthias Posma <j.posma11@imperial.ac.uk>",
    "Antoine Lain <a.lain@imperial.ac.uk>",
    "Thomas Rowlands <thomas.rowlands@nottingham.ac.uk>",
]
license = "GPL-3.0-only"
readme = "README.md"
repository = "https://github.com/omicsNLP/Auto-CORPus"
documentation = "https://omicsnlp.github.io/Auto-CORPus/"
keywords = [
    "natural language processing",
    "text mining",
    "biomedical literature",
    "semantics",
    "health data",
]
classifiers = ["Intended Audience :: Science/Research"]

[tool.poetry.urls]
"Publication" = "https://doi.org/10.3389/fdgth.2022.788124"

[tool.poetry.scripts]
auto-corpus = "autocorpus.__main__:main"

[tool.poetry.dependencies]
python = ">=3.10,<4"
regex = "^2024.9.11"
beautifulsoup4 = "^4.12.3"
nltk = "^3.9.1"
fuzzywuzzy = {extras = ["speedup"], version = "^0.18.0"}
lxml = "^5.3.0"
pandas = "^2.2.3"
<<<<<<< HEAD
marker-pdf = "^1.6.2"
lxml-stubs = "^0.5.1"
python-docx = "^1.1.2"
=======
marker-pdf = { version = "^1.6.2", optional = true }

[tool.poetry.extras]
pdf = ["marker-pdf"]
>>>>>>> d79b3d02

[tool.poetry.group.dev.dependencies]
pytest = "^8.3.2"
pytest-cov = ">=5,<7"
pytest-mock = "^3.14.0"
ruff = ">=0.7.1,<0.12.0"
pre-commit = "^4.2.0"
jsonschema = "^4.23.0"
mypy = "^1.15.0"
types-beautifulsoup4 = "^4.12.0.20250204"
types-regex = "^2024.11.6.20250318"
types-tqdm = "^4.67.0.20250319"
types-jsonschema = "^4.23.0.20241208"
<<<<<<< HEAD
types-pywin32 = "^310.0.0.20250516"
=======
lxml-stubs = "^0.5.1"
>>>>>>> d79b3d02
pandas-stubs = "^2.2.3.250308"

[tool.poetry.group.docs.dependencies]
mkdocs = "^1.6.0"
mkdocstrings = ">=0.26.2,<0.30.0"
mkdocstrings-python = "^1.12.2"
mkdocs-gen-files = "^0.5.0"
mkdocs-literate-nav = "^0.6.1"
mkdocs-section-index = "^0.3.9"
mkdocs-material = "^9.5.42"

[build-system]
requires = ["poetry-core"]
build-backend = "poetry.core.masonry.api"

[tool.mypy]
disallow_any_generics = true
warn_unreachable = true
warn_unused_ignores = true
# disallow_untyped_defs = true
exclude = [".venv/", "docs/", "autocorpus/parse_xml.py", "site/"]

[[tool.mypy.overrides]]
module = "tests.*"
disallow_untyped_defs = false

[[tool.mypy.overrides]]
module = ["nltk.*", "fuzzywuzzy.*", "bioc.*", "marker.*"]
ignore_missing_imports = true

[tool.pytest.ini_options]
addopts = "-v -p no:warnings --cov=autocorpus --cov-branch --cov-report=xml --cov-report=html --doctest-modules --ignore=docs/ --ignore=site/"

[tool.ruff]
target-version = "py310"

[tool.ruff.lint]
select = [
    "D",   # pydocstyle
    "E",   # pycodestyle
    "F",   # Pyflakes
    "I",   # isort
    "UP",  # pyupgrade
    "RUF", # ruff
    "W",   # pylint
]
ignore = [
    "E501",   # line too long
    "RUF001", # ambiguous multiplication/minus/en dash sign
]
pydocstyle.convention = "google"<|MERGE_RESOLUTION|>--- conflicted
+++ resolved
@@ -35,16 +35,11 @@
 fuzzywuzzy = {extras = ["speedup"], version = "^0.18.0"}
 lxml = "^5.3.0"
 pandas = "^2.2.3"
-<<<<<<< HEAD
-marker-pdf = "^1.6.2"
-lxml-stubs = "^0.5.1"
 python-docx = "^1.1.2"
-=======
 marker-pdf = { version = "^1.6.2", optional = true }
 
 [tool.poetry.extras]
 pdf = ["marker-pdf"]
->>>>>>> d79b3d02
 
 [tool.poetry.group.dev.dependencies]
 pytest = "^8.3.2"
@@ -58,12 +53,10 @@
 types-regex = "^2024.11.6.20250318"
 types-tqdm = "^4.67.0.20250319"
 types-jsonschema = "^4.23.0.20241208"
-<<<<<<< HEAD
 types-pywin32 = "^310.0.0.20250516"
-=======
 lxml-stubs = "^0.5.1"
->>>>>>> d79b3d02
 pandas-stubs = "^2.2.3.250308"
+lxml-stubs = "^0.5.1"
 
 [tool.poetry.group.docs.dependencies]
 mkdocs = "^1.6.0"
