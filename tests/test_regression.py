"""Primary build test script used for regression testing between AC output versions."""

import json
import shutil
from pathlib import Path
from typing import Any

import pytest

from autocorpus.autocorpus import Autocorpus
from autocorpus.configs.default_config import DefaultConfig


@pytest.mark.parametrize(
    "input_file, config",
    [
        ("PMC/Pre-Oct-2024/PMC8885717.html", DefaultConfig.LEGACY_PMC.load_config()),
        ("PMC/Current/PMC8885717.html", DefaultConfig.PMC.load_config()),
    ],
)
def test_autocorpus(data_path: Path, input_file: str, config: dict[str, Any]) -> None:
<<<<<<< HEAD
    """A regression test for the main autoCORPus class, using the each PMC config on the AutoCORPus Paper."""
=======
    """A regression test for the main autoCORPus class.

    Uses each PMC config on the AutoCORPus Paper.
    """
    from autocorpus.autocorpus import Autocorpus

>>>>>>> 8c7248b1
    pmc_example_path = data_path / input_file
    with open(
        str(pmc_example_path).replace(".html", "_abbreviations.json"), encoding="utf-8"
    ) as f:
        expected_abbreviations = json.load(f)
    with open(
        str(pmc_example_path).replace(".html", "_bioc.json"),
        encoding="utf-8",
    ) as f:
        expected_bioc = json.load(f)
    with open(
        str(pmc_example_path).replace(".html", "_tables.json"),
        encoding="utf-8",
    ) as f:
        expected_tables = json.load(f)

    auto_corpus = Autocorpus(
        config=config,
        main_text=pmc_example_path,
    )

    auto_corpus.process_file()

    abbreviations = auto_corpus.abbreviations
    bioc = auto_corpus.to_bioc()
    tables = auto_corpus.tables

    _make_reproducible(
        abbreviations,
        expected_abbreviations,
        bioc,
        expected_bioc,
        tables,
        expected_tables,
    )
    assert abbreviations == expected_abbreviations
    assert bioc == expected_bioc
    assert tables == expected_tables


@pytest.mark.skip_ci_macos
@pytest.mark.parametrize(
    "input_file, config",
    [
        ("Supplementary/PDF/tp-10-08-2123-coif.pdf", DefaultConfig.PMC.load_config()),
    ],
)
def test_pdf_to_bioc(
    data_path: Path, input_file: str, config: dict[str, Any], tmp_path: Path
) -> None:
    """Test the conversion of a PDF file to a BioC format using a temp directory."""
    # Original paths
    original_pdf_path = data_path / input_file
    expected_output_path = (
        original_pdf_path.parent / "Expected Output" / original_pdf_path.name
    )

    # Temp setup
    temp_input_dir = tmp_path / "input"
    temp_input_dir.mkdir()
    temp_pdf_path = temp_input_dir / original_pdf_path.name
    shutil.copy(original_pdf_path, temp_pdf_path)

    # Load expected outputs
    with open(
        str(expected_output_path).replace(".pdf", ".pdf_bioc.json"),
        encoding="utf-8",
    ) as f:
        expected_bioc = json.load(f)

    with open(
        str(expected_output_path).replace(".pdf", ".pdf_tables.json"),
        encoding="utf-8",
    ) as f:
        expected_tables = json.load(f)

    # Process in temp dir
    ac = Autocorpus(config=config)
    ac.process_files(files=[temp_pdf_path])

    # Load results
    with open(
        str(temp_pdf_path).replace(".pdf", ".pdf_bioc.json"),
        encoding="utf-8",
    ) as f:
        new_bioc = json.load(f)

    with open(
        str(temp_pdf_path).replace(".pdf", ".pdf_tables.json"),
        encoding="utf-8",
    ) as f:
        new_tables = json.load(f)

    _make_reproducible(new_bioc, expected_bioc, new_tables, expected_tables)

    assert new_bioc == expected_bioc
    assert new_tables == expected_tables


@pytest.mark.skip_ci_macos
@pytest.mark.skip_ci_windows
@pytest.mark.parametrize(
    "input_file, config, has_tables",
    [
        ("Supplementary/Word/mmc1.doc", DefaultConfig.PMC.load_config(), False),
    ],
)
def test_word_to_bioc(
    data_path: Path,
    input_file: str,
    config: dict[str, Any],
    has_tables: bool,
    tmp_path: Path,
) -> None:
    """Test the conversion of a doc file to a BioC format using a temp directory."""
    # Original file locations
    original_doc_path = data_path / input_file
    expected_output_path = (
        original_doc_path.parent / "Expected Output" / original_doc_path.name
    )

    # Copy the input doc file to the temp directory
    temp_input_dir = tmp_path / "input"
    temp_input_dir.mkdir()
    temp_doc_path = temp_input_dir / original_doc_path.name
    shutil.copy(original_doc_path, temp_doc_path)

    # Load expected BioC output
    with open(
        str(expected_output_path).replace(".doc", ".doc_bioc.json"),
        encoding="utf-8",
    ) as f:
        expected_bioc = json.load(f)

    ac = Autocorpus(config=config)
    ac.process_files(files=[temp_doc_path])  # Run on temp file

    # Load generated BioC output from temp dir
    with open(
        str(temp_doc_path).replace(".doc", ".doc_bioc.json"),
        encoding="utf-8",
    ) as f:
        new_bioc = json.load(f)

    if has_tables:
        with open(
            str(expected_output_path).replace(".doc", ".doc_tables.json"),
            encoding="utf-8",
        ) as f:
            expected_tables = json.load(f)

        with open(
            str(temp_doc_path).replace(".doc", ".doc_tables.json"),
            encoding="utf-8",
        ) as f:
            new_tables = json.load(f)

        _make_reproducible(new_bioc, expected_bioc, new_tables, expected_tables)
        assert new_tables == expected_tables
    else:
        _make_reproducible(new_bioc, expected_bioc)

    assert new_bioc == expected_bioc


def _make_reproducible(*data: dict[str, Any]) -> None:
    """Make output files reproducible by stripping dates and file paths."""
    for d in data:
        d.pop("date")
        for doc in d["documents"]:
            doc.pop("inputfile")<|MERGE_RESOLUTION|>--- conflicted
+++ resolved
@@ -19,16 +19,12 @@
     ],
 )
 def test_autocorpus(data_path: Path, input_file: str, config: dict[str, Any]) -> None:
-<<<<<<< HEAD
-    """A regression test for the main autoCORPus class, using the each PMC config on the AutoCORPus Paper."""
-=======
     """A regression test for the main autoCORPus class.
 
     Uses each PMC config on the AutoCORPus Paper.
     """
     from autocorpus.autocorpus import Autocorpus
 
->>>>>>> 8c7248b1
     pmc_example_path = data_path / input_file
     with open(
         str(pmc_example_path).replace(".html", "_abbreviations.json"), encoding="utf-8"
