"""Primary build test script used for regression testing between AC output versions."""

import json
from pathlib import Path
from typing import Any

import pytest

from autocorpus.configs.default_config import DefaultConfig


@pytest.mark.parametrize(
    "input_file, config",
    [
        ("PMC/Pre-Oct-2024/PMC8885717.html", DefaultConfig.LEGACY_PMC.load_config()),
        ("PMC/Current/PMC8885717.html", DefaultConfig.PMC.load_config()),
    ],
)
def test_autocorpus(data_path: Path, input_file: Path, config: dict):
    """A regression test for the main autoCORPus class, using the each PMC config on the AutoCORPus Paper.

    The test data output is built by running Auto-CORPus from the root of the repo with the
    following arguments:
    ```
    auto-corpus -b "LEGACY_PMC" -t "tests/data/PMC/Pre-Oct-2024/" -f "tests/data/PMC/Pre-Oct-2024/PMC8885717.html"
    ```
    """
    from autocorpus.autocorpus import Autocorpus

    pmc_example_path = data_path / input_file
    with open(
        str(pmc_example_path).replace(".html", "_abbreviations.json"), encoding="utf-8"
    ) as f:
        expected_abbreviations = json.load(f)
    with open(
        str(pmc_example_path).replace(".html", "_bioc.json"),
        encoding="utf-8",
    ) as f:
        expected_bioc = json.load(f)
    with open(
        str(pmc_example_path).replace(".html", "_tables.json"),
        encoding="utf-8",
    ) as f:
        expected_tables = json.load(f)

    auto_corpus = Autocorpus(
<<<<<<< HEAD
        config=config,
        base_dir=str(pmc_example_path),
        main_text=str(pmc_example_path),
=======
        config=DefaultConfig.LEGACY_PMC.load_config(),
        main_text=str(pmc_example_path / "PMC8885717.html"),
>>>>>>> 9aeb4a9e
    )

    auto_corpus.process_files()

    abbreviations = auto_corpus.abbreviations
    bioc = auto_corpus.to_bioc()
    tables = auto_corpus.tables

    _make_reproducible(
        abbreviations,
        expected_abbreviations,
        bioc,
        expected_bioc,
        tables,
        expected_tables,
    )
    assert abbreviations == expected_abbreviations
    assert bioc == expected_bioc
    assert tables == expected_tables


def _make_reproducible(*data: dict[str, Any]) -> None:
    """Make output files reproducible by stripping dates and file paths."""
    for d in data:
        d.pop("date")
        for doc in d["documents"]:
            doc.pop("inputfile")<|MERGE_RESOLUTION|>--- conflicted
+++ resolved
@@ -44,14 +44,9 @@
         expected_tables = json.load(f)
 
     auto_corpus = Autocorpus(
-<<<<<<< HEAD
         config=config,
         base_dir=str(pmc_example_path),
         main_text=str(pmc_example_path),
-=======
-        config=DefaultConfig.LEGACY_PMC.load_config(),
-        main_text=str(pmc_example_path / "PMC8885717.html"),
->>>>>>> 9aeb4a9e
     )
 
     auto_corpus.process_files()
