--- conflicted
+++ resolved
@@ -54,18 +54,10 @@
     _run_html_regression_test(data_path, input_file, config)
 
 
-<<<<<<< HEAD
-    Uses each PMC config on the AutoCORPus Paper.
-    """
-    pmc_example_path = data_path / input_file
-=======
 def _run_html_regression_test(
     data_path: Path, input_file: str, config: dict[str, Any]
 ) -> None:
-    from autocorpus.autocorpus import Autocorpus
-
     file_path = data_path / input_file
->>>>>>> a38850aa
     with open(
         str(file_path).replace(".html", "_abbreviations.json"), encoding="utf-8"
     ) as f:
@@ -84,16 +76,7 @@
     except FileNotFoundError:
         expected_tables = {}
 
-<<<<<<< HEAD
-    auto_corpus = process_file(config=config, file_path=pmc_example_path)
-=======
-    auto_corpus = Autocorpus(
-        config=config,
-        main_text=file_path,
-    )
-
-    auto_corpus.process_file()
->>>>>>> a38850aa
+    auto_corpus = process_file(config, file_path)
 
     abbreviations = auto_corpus.abbreviations
     bioc = auto_corpus.to_bioc()
@@ -138,10 +121,19 @@
     ) as f:
         expected_tables = json.load(f)
 
-    auto_corpus = process_file(config=config, file_path=pdf_path)
+    process_file(config, pdf_path)
 
-    new_bioc = auto_corpus.main_text
-    new_tables = auto_corpus.tables
+    with open(
+        str(pdf_path).replace(".pdf", ".pdf_bioc.json"),
+        encoding="utf-8",
+    ) as f:
+        new_bioc = json.load(f)
+
+    with open(
+        str(pdf_path).replace(".pdf", ".pdf_tables.json"),
+        encoding="utf-8",
+    ) as f:
+        new_tables = json.load(f)
 
     _make_reproducible(new_bioc, expected_bioc, new_tables, expected_tables)
 
@@ -152,13 +144,7 @@
 def _make_reproducible(*data: dict[str, Any]) -> None:
     """Make output files reproducible by stripping dates and file paths."""
     for d in data:
-<<<<<<< HEAD
-        d.pop("date")
-        for doc in d["documents"]:
-            doc.pop("inputfile", None)
-=======
         d.pop("date", None)
         if docs := d.get("documents", None):
             for doc in docs:
-                doc.pop("inputfile", None)
->>>>>>> a38850aa
+                doc.pop("inputfile", None)