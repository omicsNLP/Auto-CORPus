--- conflicted
+++ resolved
@@ -8,13 +8,8 @@
 
 import pytest
 
-<<<<<<< HEAD
-from autocorpus.autocorpus import Autocorpus
-from autocorpus.configs.default_config import DefaultConfig
-=======
 from autocorpus.config import DefaultConfig
 from autocorpus.file_processing import process_file
->>>>>>> 67dfbf1e
 
 from .conftest import DATA_PATH
 
@@ -110,30 +105,10 @@
         ("Supplementary/PDF/tp-10-08-2123-coif.pdf", DefaultConfig.PMC.load_config()),
     ],
 )
-<<<<<<< HEAD
-def test_pdf_to_bioc(
-    data_path: Path, input_file: str, config: dict[str, Any], tmp_path: Path
-) -> None:
-    """Test the conversion of a PDF file to a BioC format using a temp directory."""
-    # Original paths
-    original_pdf_path = data_path / input_file
-    expected_output_path = (
-        original_pdf_path.parent / "Expected Output" / original_pdf_path.name
-    )
-
-    # Temp setup
-    temp_input_dir = tmp_path / "input"
-    temp_input_dir.mkdir()
-    temp_pdf_path = temp_input_dir / original_pdf_path.name
-    shutil.copy(original_pdf_path, temp_pdf_path)
-
-    # Load expected outputs
-=======
 def test_pdf_to_bioc(data_path: Path, input_file: str, config: dict[str, Any]) -> None:
     """Test the conversion of a PDF file to a BioC format."""
     pdf_path = data_path / input_file
     expected_output = pdf_path.parent / "Expected Output" / pdf_path.name
->>>>>>> 67dfbf1e
     with open(
         str(expected_output_path).replace(".pdf", ".pdf_bioc.json"),
         encoding="utf-8",
@@ -146,29 +121,11 @@
     ) as f:
         expected_tables = json.load(f)
 
-<<<<<<< HEAD
-    # Process in temp dir
-    ac = Autocorpus(config=config)
-    ac.process_files(files=[temp_pdf_path])
-
-    # Load results
-    with open(
-        str(temp_pdf_path).replace(".pdf", ".pdf_bioc.json"),
-        encoding="utf-8",
-    ) as f:
-        new_bioc = json.load(f)
-
-    with open(
-        str(temp_pdf_path).replace(".pdf", ".pdf_tables.json"),
-        encoding="utf-8",
-    ) as f:
-        new_tables = json.load(f)
-=======
+
     auto_corpus = process_file(config=config, file_path=pdf_path)
 
     new_bioc = auto_corpus.main_text
     new_tables = auto_corpus.tables
->>>>>>> 67dfbf1e
 
     _make_reproducible(new_bioc, expected_bioc, new_tables, expected_tables)
 
