--- conflicted
+++ resolved
@@ -1,11 +1,8 @@
 """Primary build test script used for regression testing between AC output versions."""
 
 import json
-<<<<<<< HEAD
 import shutil
-=======
 import os
->>>>>>> 0ca473ec
 from pathlib import Path
 from typing import Any
 
