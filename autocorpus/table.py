"""Tables-JSON top-level builder script."""

import re
from datetime import datetime
from itertools import pairwise, product
from pathlib import Path
from typing import Any

from bs4 import BeautifulSoup, NavigableString, Tag

from .utils import get_data_element_node, handle_tables, navigate_contents

PVAL_REGEX = r"((\d+\.\d+)|(\d+))(\s?)[*××xX](\s{0,1})10[_]{0,1}([–−-])(\d+)"
PVAL_SCIENTIFIC_REGEX = r"((\d+.\d+)|(\d+))(\s{0,1})[eE](\s{0,1})([–−-])(\s{0,1})(\d+)"


def __table_to_2d(t: BeautifulSoup) -> list[list[str]] | None:
    """Transform tables from nested lists to JSON.

    Args:
<<<<<<< HEAD
        t: html table, beautiful soup object

    Returns:
        Table structure as a nested list

=======
        t: HTML table

    Returns:
        Table in JSON format
>>>>>>> 69b305bc
    """
    # https://stackoverflow.com/questions/48393253/how-to-parse-table-with-rowspan-and-colspan
    rows: list[Tag] = t.find_all("tr")
    # fill colspan and rowspan
    for row in rows:
        for col in row.findAll(["th", "td"]):
            if "colspan" not in col.attrs:
                col.attrs["colspan"] = 1
            if "rowspan" not in col.attrs:
                col.attrs["rowspan"] = 1

    # first scan, see how many columns we need
    temp_row: Tag | NavigableString | None = t.find("tr")
    if not temp_row:
        return None
    temp_cells: list[Tag] = (
        temp_row.findAll(["th", "td"]) if isinstance(temp_row, Tag) else []
    )
    n_cols: int = (
        sum([int(i.attrs["colspan"]) for i in temp_cells]) if temp_cells else 0
    )

    # build an empty matrix for all possible cells
    table: list[list[str]] = [[""] * n_cols for row in rows]

    # fill matrix from row data
    # track pending rowspans, column number mapping to count
    rowspans: dict[int, int] = {}
    for row_idx, row in enumerate(rows):
        span_offset: int = 0  # how many columns are skipped due to row and colspans
        for col_idx, cell in enumerate(row.findAll(["td", "th"])):
            # adjust for preceding row and colspans
            col_idx += span_offset
            while rowspans.get(col_idx, 0):
                span_offset += 1
                col_idx += 1

            # fill table data
            rowspan = int(cell.attrs["rowspan"])
            rowspans[col_idx] = rowspan
            colspan: int = int(cell.attrs["colspan"])

            # next column is offset by the colspan
            span_offset += colspan - 1
            value: str = ""
            for item in cell.contents:
                value += navigate_contents(item)

            # clean the cell
            value = value.strip().replace("\u2009", " ").replace("&#x000a0;", " ")
            value = re.sub(r"\s", " ", value)
            value = re.sub("<\\/?span[^>\n]*>?|<hr\\/>?", "", value)
            value = re.sub("\\n", "", value)
            if value.startswith("(") and value.endswith(")"):
                value = value[1:-1]
            if re.match(PVAL_REGEX, value):
                value = re.sub(
                    r"(\s{0,1})[*××xX](\s{0,1})10(_{0,1})", "e", value
                ).replace("−", "-")
            if re.match(PVAL_SCIENTIFIC_REGEX, value):
                value = re.sub(r"(\s{0,1})[–−-](\s{0,1})", "-", value)
                value = re.sub(r"(\s{0,1})[eE]", "e", value)
            for drow, dcol in product(range(rowspan), range(colspan)):
                try:
                    table[row_idx + drow][col_idx + dcol] = value
                    rowspans[col_idx + dcol] = rowspan
                except IndexError:
                    # rowspan or colspan outside the confines of the table
                    pass

        # update rowspan bookkeeping
        rowspans = {c: s - 1 for c, s in rowspans.items() if s > 1}
    return table


def __check_superrow(cells: list[str]) -> bool:
    """Check if the current row is a superrow.

    Superrows contain cells that are split and contain more values than other cells on the same row.

    Args:
        cells: Cells in row
    """
    cleaned_row: set[str] = set(
        cell for cell in cells if cell not in ("", "\n", "None")
    )
    return len(cleaned_row) == 1 and bool(re.match("[a-zA-Z]", next(iter(cleaned_row))))


def __get_headers(t: BeautifulSoup, config: dict[str, Any]) -> list[int]:
    """Identify headers from a table.

    Args:
        t: BeautifulSoup object of table
        config: Configuration dictionary

    Returns:
        List of header indexes

    Raises:
        KeyError: Missing element
    """
    idx_list: list[int] = []
    for idx, row in enumerate(
        get_data_element_node(config["tables"]["data"]["table-row"], t)
    ):
        if get_data_element_node(config["tables"]["data"]["header-element"], row):
            idx_list.append(idx)
        elif "class" in row.attrs:
            if "thead" in row.attrs["class"]:
                idx_list.append(idx)
    # if no table headers found
    if idx_list == []:
        idx_list = [0]
    return idx_list


def __is_number(s: str) -> bool:
    """Check if input string is a number.

    Args:
        s (str): input string

    Returns:
        (bool): True/False

    """
    try:
        float(s.replace(",", ""))
        return True
    except ValueError:
        return False


def __is_mix(s: str) -> bool:
    """Check if input string is a mix of number and text.

    Args:
        s (str): input string

    Returns:
        (bool): True/False

    """
    if any(char.isdigit() for char in s):
        if any(char for char in s if not char.isdigit()):
            return True
    return False


def __is_text(s: str) -> bool:
    """Check if input string is all text.

    Args:
        s: input string

    Returns:
        True/False

    """
    if any(char.isdigit() for char in s):
        return False
    return True


def __table2json(
    table_2d,
    header_idx,
    subheader_idx,
    superrow_idx,
    table_num,
    title,
    footer,
    caption,
):
    """Transform tables from nested lists to JSON.

    Args:
        table_2d (list): nested list tables
        header_idx (list): list of header indices
        subheader_idx (list): list of subheader indices
        superrow_idx (list): list of superrow indices
        table_num (int): table number
        title (str): table title
        footer (str): table footer
        caption (str): table caption

    Returns:
        tables (list): tables in JSON format

    """
    tables = []
    sections = []
    cur_table = {}
    cur_section = {}

    pre_header = []
    pre_superrow = None
    cur_header = ""
    cur_superrow = ""
    for row_idx, row in enumerate(table_2d):
        if not any([i for i in row if i not in ["", "None"]]):
            continue
        if row_idx in header_idx:
            cur_header = [
                table_2d[i] for i in next(i for i in subheader_idx if row_idx in i)
            ]
        elif row_idx in superrow_idx:
            cur_superrow = next(i for i in row if i not in ("", "None"))
        else:
            if cur_header != pre_header:
                sections = []
                pre_superrow = None
                cur_table = {
                    "identifier": str(table_num + 1),
                    "title": title,
                    "caption": caption,
                    "columns": cur_header,
                    "section": sections,
                    "footer": footer,
                }
                tables.append(cur_table)
            elif cur_header == pre_header:
                cur_table["section"] = sections
            if cur_superrow != pre_superrow:
                cur_section = {"section_name": cur_superrow, "results": [row]}
                sections.append(cur_section)
            elif cur_superrow == pre_superrow:
                cur_section["results"].append(row)

            pre_header = cur_header
            pre_superrow = cur_superrow

    if len(tables) > 1:
        for table_idx, table in enumerate(tables):
            table["identifier"] += f".{table_idx + 1}"
    return tables


def __format_table_bioc(table_json, tableIdentifier, file_path):
    bioc_format = {
        "source": "Auto-CORPus (tables)",
        "date": f"{datetime.today().strftime('%Y%m%d')}",
        "key": "autocorpus_tables.key",
        "infons": {},
        "documents": [],
    }
    for table in table_json["tables"]:
        if "." in table["identifier"] and tableIdentifier:
            table_identifier = (
                tableIdentifier + "_" + table["identifier"].split(".")[-1]
            )
        else:
            if tableIdentifier:
                table_identifier = tableIdentifier
            else:
                table_identifier = table["identifier"].replace(".", "_")
        identifier = table_identifier
        offset = 0
        table_dict = {
            "inputfile": file_path,
            "id": f"{identifier}",
            "infons": {},
            "passages": [
                {
                    "offset": 0,
                    "infons": {
                        "section_title_1": "table_title",
                        "iao_name_1": "document title",
                        "iao_id_1": "IAO:0000305",
                    },
                    "text": ". ".join(table["title"]),
                }
            ],
        }
        offset += len(table["title"])
        if "caption" in table.keys() and not table["caption"] == "":
            table_dict["passages"].append(
                {
                    "offset": offset,
                    "infons": {
                        "section_title_1": "table_caption",
                        "iao_name_1": "caption",
                        "iao_id_1": "IAO:0000304",
                    },
                    "text": ". ".join(table["caption"]),
                }
            )
            offset += len("".join(table["caption"]))

        if "section" in table.keys():
            row_id = 2
            rsection = []
            this_offset = offset
            for sect in table["section"]:
                results_dict = {
                    "table_section_title_1": sect["section_name"],
                    "data_rows": [],
                }
                for resultrow in sect["results"]:
                    col_id = 1
                    rrow = []
                    for result in resultrow:
                        result_dict = {
                            "cell_id": f"{identifier}.{row_id}.{col_id}",
                            "cell_text": result,
                        }
                        col_id += 1
                        offset += len(str(result))
                        rrow.append(result_dict)
                    results_dict["data_rows"].append(rrow)
                    row_id += 1
                rsection.append(results_dict)

            columns = []
            for i, column in enumerate(table.get("columns", [])):
                columns.append(
                    {"cell_id": f"{identifier}.1.{i + 1}", "cell_text": column}
                )
            table_dict["passages"].append(
                {
                    "offset": this_offset,
                    "infons": {
                        "section_title_1": "table_content",
                        "iao_name_1": "table",
                        "iao_id_1": "IAO:0000306",
                    },
                    "column_headings": columns,
                    "data_section": rsection,
                }
            )

        if "footer" in table.keys() and not table["footer"] == "":
            table_dict["passages"].append(
                {
                    "offset": offset,
                    "infons": {
                        "section_title_1": "table_footer",
                        "iao_name_1": "caption",
                        "iao_id_1": "IAO:0000304",
                    },
                    "text": ". ".join(table["footer"]),
                }
            )
            offset += len("".join(table["footer"]))
        bioc_format["documents"].append(table_dict)
    return bioc_format


def get_table_json(
    soup: BeautifulSoup, config: dict[str, Any], file_name: str
) -> tuple[dict[str, Any], list[dict[str, Any]]]:
    """Extracts and processes tables from an HTML document using BeautifulSoup and a configuration dictionary.

    Args:
        soup (BeautifulSoup): A BeautifulSoup object representing the parsed HTML document.
        config (dict[str, Any]): A dictionary containing configuration options for table processing.
        file_name (str): The file name or path of the HTML document being processed.

    Returns:
        dict[str, Any]: A dictionary containing the processed table data in JSON format.
        list[dict[str, Any]]: A list of dictionaries representing empty tables.

    The function performs the following steps:
    1. Extracts tables from the HTML document based on the provided configuration.
    2. Removes empty tables and tables with specific classes (e.g., "table-group").
    3. Identifies and processes table headers, superrows, and subheaders.
    4. Converts tables into a 2D format and processes cell data types (e.g., numeric, text, mixed).
    5. Converts the processed table data into a JSON-compatible format.
    6. Merges headers and formats the final table data for output.
    """
    soup_tables: list[dict[str, Any]] = handle_tables(config["tables"], soup)

    file_path: str = file_name
    file_name = Path(file_name).name
    tableIdentifier: str | None = None
    if re.search(r"_table_\d+\.html", file_name):
        tableIdentifier = file_name.split("/")[-1].split("_")[-1].split(".")[0]

    # remove empty table and other table classes
    pop_list: list[int] = []
    empty_tables: list[dict[str, str]] = []

    for i, table in enumerate(soup_tables):
        if "class" in table["node"].attrs:
            if "table-group" in table["node"].attrs["class"]:
                pop_list.append(i)
        if table["node"].find_all("tbody") == []:
            pop_list.append(i)
            empty_tables.append(table)
    soup_tables = [soup_tables[i] for i in range(len(soup_tables)) if i not in pop_list]
    empty_tables = []
    for etable in empty_tables:
        if etable["node"].find("table"):
            pass
        # has a table element, not empty
        else:
            et_dict = {
                "title": " ".join(etable["title"]),
                "caption": " ".join(etable["caption"]),
                "footer": " ".join(etable["footer"]),
            }
            empty_tables.append(et_dict)

    # One table
    tables = []
    for table_num, table in enumerate(soup_tables):
        # remove empty table header
        if table["node"].find("td", "thead-hr"):
            table["node"].find("td", "thead-hr").parent.extract()

        header_idx: list[int] = __get_headers(table["node"], config)

        # span table to single-cells
        table_2d: list[list[Any]] | None = __table_to_2d(table["node"])
        if table_2d is None:
            continue

        # find superrows
        superrow_idx = []
        if table_2d is not None:
            for row_idx, row in enumerate(table_2d):
                if row_idx not in header_idx:
                    if __check_superrow(row):
                        superrow_idx.append(row_idx)

        # identify section names in index column
        if superrow_idx == []:
            first_col = [row[0] for row in table_2d]
            first_col_vals = [
                i for i in first_col if first_col.index(i) not in header_idx
            ]
            unique_vals = set(i for i in first_col_vals if i not in ("", "None"))
            if len(unique_vals) <= len(first_col_vals) / 2:
                section_names = list(unique_vals)
                for i in section_names:
                    superrow_idx.append(first_col.index(i))
                n_cols = len(table_2d[0])
                for idx, val in zip(superrow_idx, section_names):
                    table_2d = table_2d[:idx] + [[val] * n_cols] + table_2d[idx:]
                # update superrow_idx after superrow insertion
                superrow_idx = []
                first_col = [row[0] for row in table_2d]
                for i in section_names:
                    superrow_idx.append(first_col.index(i))
                for row in table_2d:
                    row.pop(0)

        # Identify subheaders
        value_idx = [
            i for i in range(len(table_2d)) if i not in header_idx + superrow_idx
        ]
        col_type = []
        for col_idx in range(len(table_2d[0])):
            cur_col = [i[col_idx] for i in table_2d]
            num_cnt = 0
            txt_cnt = 0
            mix_cnt = 0
            for cell in cur_col:
                cell = str(cell).lower()
                if cell in [
                    "none",
                    "",
                    "-",
                ]:
                    continue
                elif __is_number(cell):
                    num_cnt += 1
                elif __is_mix(cell):
                    mix_cnt += 1
                elif __is_text(cell):
                    txt_cnt += 1
            if max(num_cnt, txt_cnt, mix_cnt) == num_cnt:
                col_type.append("num")
            elif max(num_cnt, txt_cnt, mix_cnt) == txt_cnt:
                col_type.append("txt")
            else:
                col_type.append("mix")
        subheader_idx: list[int] = []
        for row_idx in value_idx:
            cur_row = table_2d[row_idx]
            unmatch_cnt = 0
            for col_idx in range(len(cur_row)):
                cell = str(cur_row[col_idx]).lower()
                if (
                    __is_text(cell)
                    and col_type[col_idx] != "txt"
                    and cell
                    not in [
                        "none",
                        "",
                        "-",
                    ]
                ):
                    unmatch_cnt += 1
            if unmatch_cnt >= len(cur_row) / 2:
                subheader_idx.append(row_idx)
        header_idx += subheader_idx

        new_subheader_idx: list[list[int]] = []
        tmp: list[int] = [header_idx[0]]
        for i, j in pairwise(header_idx):
            if j == i + 1:
                tmp.append(j)
            else:
                new_subheader_idx.append(tmp)
                tmp = [j]
        new_subheader_idx.append(tmp)

        # convert to float
        for row in table_2d:
            for cell in range(len(row)):
                try:
                    row[cell] = float(
                        row[cell].replace("−", "-").replace("–", "-").replace(",", "")
                    )
                except Exception:
                    row[cell] = row[cell]

        cur_table = __table2json(
            table_2d,
            header_idx,
            new_subheader_idx,
            superrow_idx,
            table_num,
            table["title"],
            table["footer"],
            table["caption"],
        )
        # merge headers
        sep = "|"
        for table in cur_table:
            headers = table["columns"]
            new_header = []
            if not headers:
                continue
            for col_idx in range(len(headers[0])):
                new_element = ""
                for r_idx in range(len(headers)):
                    new_element += str(headers[r_idx][col_idx]) + sep
                new_element = new_element.rstrip(sep)
                new_header.append(new_element)
            table["columns"] = new_header

        tables += cur_table

    table_json = {"tables": tables}
    table_json = __format_table_bioc(table_json, tableIdentifier, file_path)
    return table_json, empty_tables


# def to_dict(self) -> tuple[dict[str, Any], list[dict[str, str]]]:
#     """Return the built tables and empty tables as two dictionaries.

#     Returns:
#         (dict): Tables-JSON
#         (list): Empty tables
#     """
#     return tables, empty_tables<|MERGE_RESOLUTION|>--- conflicted
+++ resolved
@@ -18,18 +18,11 @@
     """Transform tables from nested lists to JSON.
 
     Args:
-<<<<<<< HEAD
-        t: html table, beautiful soup object
+        t: HTML table
 
     Returns:
         Table structure as a nested list
 
-=======
-        t: HTML table
-
-    Returns:
-        Table in JSON format
->>>>>>> 69b305bc
     """
     # https://stackoverflow.com/questions/48393253/how-to-parse-table-with-rowspan-and-colspan
     rows: list[Tag] = t.find_all("tr")
