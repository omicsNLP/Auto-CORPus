"""Handles the processing of abbreviations.

modules used:
- logging: log errors/status messages
- collections: used for counting the most common occurrences
- datetime: datetime stamping
- pathlib: OS-agnostic pathing
- regex: regular expression matching/replacing
"""

import logging
from collections import Counter, defaultdict
from datetime import datetime
from pathlib import Path

import regex as re2


class Abbreviations:
    """Class for processing abbreviations using Auto-CORPus configurations."""

    def __yield_lines_from_doc(self, doc_text):
        for line in doc_text.split("."):
            yield line.strip()

    def __conditions(self, candidate):
        r"""Based on Schwartz&Hearst.

        2 <= len(str) <= 10
        len(tokens) <= 2
        re.search(r'\p{L}', str)
        str[0].isalnum()

        and extra:
        if it matches (\p{L}\.?\s?){2,}
        it is a good candidate.

        :param candidate: candidate abbreviation
        :return: True if this is a good candidate
        """
        viable = True
        if re2.match(r"(\p{L}\.?\s?){2,}", candidate.lstrip()):
            viable = True
        if len(candidate) < 2 or len(candidate) > 10:
            viable = False
        if len(candidate.split()) > 2:
            viable = False
        if candidate.islower():  # customize function discard all lower case candidate
            viable = False
        if not re2.search(r"\p{L}", candidate):  # \p{L} = All Unicode letter
            viable = False
        if not candidate[0].isalnum():
            viable = False

        return viable

    def __best_candidates(self, sentence):
        """Locates the best candidates for an abbreviation.

        :param sentence: line read from input file
        :return: a Candidate iterator
        """
        if "(" in sentence:
            # Check some things first
            if sentence.count("(") != sentence.count(")"):
                raise ValueError(f"Unbalanced parentheses: {sentence}")

            if sentence.find("(") > sentence.find(")"):
                raise ValueError(f"First parentheses is right: {sentence}")

            close_index = -1
            while 1:
                # Look for open parenthesis. Need leading whitespace to avoid matching mathematical and chemical formulae
                open_index = sentence.find(" (", close_index + 1)

                if open_index == -1:
                    break

                # Advance beyond whitespace
                open_index += 1

                # Look for closing parentheses
                close_index = open_index + 1
                open_count = 1
                skip = False
                while open_count:
                    try:
                        char = sentence[close_index]
                    except IndexError:
                        # We found an opening bracket but no associated closing bracket
                        # Skip the opening bracket
                        skip = True
                        break
                    if char == "(":
                        open_count += 1
                    elif char in [")", ";", ":"]:
                        open_count -= 1
                    close_index += 1

                if skip:
                    close_index = open_index + 1
                    continue

                # Output if conditions are met
                start = open_index + 1
                stop = close_index - 1
                candidate = sentence[start:stop]

                # Take into account whitespace that should be removed
                start = start + len(candidate) - len(candidate.lstrip())
                stop = stop - len(candidate) + len(candidate.rstrip())
                candidate = sentence[start:stop]
                # print (candidate)

                if self.__conditions(candidate):
                    new_candidate = Candidate(candidate)
                    new_candidate.set_position(start, stop)
                    yield new_candidate

    # elif LF_in_parentheses:

    def __get_definition(self, candidate, sentence):
        """Takes a candidate and a sentence and returns the definition candidate.The definition candidate is the set of tokens (in front of the candidate) that starts with a token starting with the first character of the candidate.

        :param candidate: candidate abbreviation
        :param sentence: current sentence (single line from input file)
        :return: candidate definition for this abbreviation
        """
        # Take the tokens in front of the candidate
        tokens = re2.split(r"[\s\-]+", sentence[: candidate.start - 2].lower())
        # the char that we are looking for
        key = candidate[0].lower()

        # Count the number of tokens that start with the same character as the candidate
        first_chars = [t[0] for t in filter(None, tokens)]

        definition_freq = first_chars.count(key)
        candidate_freq = candidate.lower().count(key)

        # Look for the list of tokens in front of candidate that
        # have a sufficient number of tokens starting with key
        if candidate_freq <= definition_freq:
            # we should at least have a good number of starts
            count = 0
            start = 0
            start_index = len(first_chars) - 1
            while count < candidate_freq:
                if abs(start) > len(first_chars):
                    raise ValueError(f"candidate {candidate} not found")
                start -= 1
                # Look up key in the definition
                try:
                    start_index = first_chars.index(key, len(first_chars) + start)
                except ValueError:
                    pass

                # Count the number of keys in definition
                count = first_chars[start_index:].count(key)

            # We found enough keys in the definition so return the definition as a definition candidate
            start = len(" ".join(tokens[:start_index]))
            stop = candidate.start - 1
            candidate = sentence[start:stop]

            # Remove whitespace
            start = start + len(candidate) - len(candidate.lstrip())
            stop = stop - len(candidate) + len(candidate.rstrip())
            candidate = sentence[start:stop]

            new_candidate = Candidate(candidate)
            new_candidate.set_position(start, stop)
            return new_candidate

        else:
            raise ValueError(
                "There are less keys in the tokens in front of candidate than there are in the candidate"
            )

    def __select_definition(self, definition, abbrev):
        """Takes a definition candidate and an abbreviation candidate and returns True if the chars in the abbreviation occur in the definition.

        Based on
        A simple algorithm for identifying abbreviation definitions in biomedical texts, Schwartz & Hearst
        :param definition: candidate definition
        :param abbrev: candidate abbreviation
        :return:
        """
        if len(definition) < len(abbrev):
            raise ValueError("Abbreviation is longer than definition")

        if abbrev in definition.split():
            raise ValueError("Abbreviation is full word of definition")

        s_index = -1
        l_index = -1

        while 1:
            try:
                long_char = definition[l_index].lower()
            except IndexError:
                raise

            short_char = abbrev[s_index].lower()

            if not short_char.isalnum():
                s_index -= 1

            if s_index == -1 * len(abbrev):
                if short_char == long_char:
                    if (
                        l_index == -1 * len(definition)
                        or not definition[l_index - 1].isalnum()
                    ):
                        break
                    else:
                        l_index -= 1
                else:
                    l_index -= 1
                    if l_index == -1 * (len(definition) + 1):
                        raise ValueError(
                            f"definition {abbrev} was not found in {definition}"
                        )

            else:
                if short_char == long_char:
                    s_index -= 1
                    l_index -= 1
                else:
                    l_index -= 1

        new_candidate = Candidate(definition[l_index : len(definition)])
        new_candidate.set_position(definition.start, definition.stop)
        definition = new_candidate

        tokens = len(definition.split())
        length = len(abbrev)

        if tokens > min([length + 5, length * 2]):
            raise ValueError("did not meet min(|A|+5, |A|*2) constraint")

        # Do not return definitions that contain unbalanced parentheses
        if definition.count("(") != definition.count(")"):
            raise ValueError("Unbalanced parentheses not allowed in a definition")

        return definition

    def __extract_abbreviation_definition_pairs(
        self,
        doc_text=None,
        most_common_definition=False,
        first_definition=False,
        all_definition=True,
    ):
        abbrev_map = dict()
        list_abbrev_map = defaultdict(list)
        counter_abbrev_map = dict()
        omit = 0
        written = 0
        sentence_iterator = enumerate(self.__yield_lines_from_doc(doc_text))

        collect_definitions = False
        if most_common_definition or first_definition or all_definition:
            collect_definitions = True

        for i, sentence in sentence_iterator:
            # Remove any quotes around potential candidate terms
            clean_sentence = re2.sub(
                r'([(])[\'"\p{Pi}]|[\'"\p{Pf}]([);:])', r"\1\2", sentence
            )
            try:
                for candidate in self.__best_candidates(clean_sentence):
                    try:
                        definition = self.__get_definition(candidate, clean_sentence)
                    except (ValueError, IndexError) as e:
                        self.log.debug(
                            f"{i} Omitting candidate {candidate}. Reason: {e.args[0]}"
                        )
                        omit += 1
                    else:
                        try:
                            definition = self.__select_definition(definition, candidate)
                        except (ValueError, IndexError) as e:
                            self.log.debug(
                                f"{i} Omitting definition {definition} for candidate {candidate}. Reason: {e.args[0]}"
                            )
                            omit += 1
                        else:
                            # Either append the current definition to the list of previous definitions ...
                            if collect_definitions:
                                list_abbrev_map[candidate].append(definition)
                            else:
                                # Or update the abbreviations map with the current definition
                                abbrev_map[candidate] = definition
                            written += 1
            except (ValueError, IndexError) as e:
                self.log.debug(f"{i} Error processing sentence {sentence}: {e.args[0]}")
        self.log.debug(f"{written} abbreviations detected and kept ({omit} omitted)")

        # Return most common definition for each term
        if collect_definitions:
            if most_common_definition:
                # Return the most common definition for each term
                for k, v in list_abbrev_map.items():
                    counter_abbrev_map[k] = Counter(v).most_common(1)[0][0]
            elif first_definition:
                # Return the first definition for each term
                for k, v in list_abbrev_map.items():
                    counter_abbrev_map[k] = v
            elif all_definition:
                for k, v in list_abbrev_map.items():
                    counter_abbrev_map[k] = v
            return counter_abbrev_map

        # Or return the last encountered definition for each term
        return abbrev_map

    def __extract_abbreviation(self, main_text):
        pairs = self.__extract_abbreviation_definition_pairs(
            doc_text=main_text, most_common_definition=True
        )

        return pairs

    def __list_to_dict(self, lst):
        op = {lst[i]: lst[i + 1] for i in range(0, len(lst), 2)}
        return op

    def __abbre_table_to_dict(self, t):
        abbre_list = []
        rows = t.findAll("tr")
        for i in rows:
            elements = i.findAll(["td", "th"])
            vals = [j.get_text() for j in elements]
            if len(vals) > 1:
                abbre_list += vals
        abbre_dict = self.__list_to_dict(abbre_list)
        return abbre_dict

    def __abbre_list_to_dict(self, t):
        sf = t.findAll("dt")
        sf_list = [SF_word.get_text() for SF_word in sf]
        lf = t.findAll("dd")
        lf_list = [LF_word.get_text() for LF_word in lf]
        abbre_dict = dict(zip(sf_list, lf_list))
        return abbre_dict

    def __get_abbre_plain_text(self, soup_og):
        abbre_text = soup_og.get_text()
        abbre_list = abbre_text.split(";")
        list_lenth = len(abbre_list)
        return abbre_list, list_lenth

    def __get_abbre_dict_given_by_author(self, soup_og):
        header = soup_og.find_all("h2", recursive=True)
        abbre_dict = {}
        for number, element in enumerate(header):
            if re2.search("abbreviation", element.get_text(), re2.IGNORECASE):
                nearest_down_tag = element.next_element
                while nearest_down_tag:
                    tag_name = nearest_down_tag.name

                    # when abbre is table
                    if tag_name == "table":
                        abbre_dict = self.__abbre_table_to_dict(nearest_down_tag)
                        break

                    # when abbre is list
                    elif tag_name == "dl":
                        abbre_dict = self.__abbre_list_to_dict(nearest_down_tag)
                        break

                    # when abbre is plain text
                    elif tag_name == "p":
                        abbre_list, list_lenth = self.__get_abbre_plain_text(
                            nearest_down_tag
                        )
                        if list_lenth <= 2:
                            nearest_down_tag = nearest_down_tag.next_element
                            continue
                        else:
                            for abbre_pair in abbre_list:
                                if len(abbre_pair.split(":")) == 2:
                                    abbre_dict.update(
                                        {
                                            abbre_pair.split(":")[0]: abbre_pair.split(
                                                ":"
                                            )[1]
                                        }
                                    )
                                elif len(abbre_pair.split(",")) == 2:
                                    abbre_dict.update(
                                        {
                                            abbre_pair.split(",")[0]: abbre_pair.split(
                                                ","
                                            )[1]
                                        }
                                    )
                                elif len(abbre_pair.split(" ")) == 2:
                                    abbre_dict.update(
                                        {
                                            abbre_pair.split(" ")[0]: abbre_pair.split(
                                                " "
                                            )[1]
                                        }
                                    )
                            break

                    # search until next h2
                    elif tag_name == "h2":
                        break
                    else:
                        nearest_down_tag = nearest_down_tag.next_element
        return abbre_dict

    def __get_abbreviations(self, main_text, soup, config):
        paragraphs = main_text["paragraphs"]
        all_abbreviations = {}
        for paragraph in paragraphs:
            maintext = paragraph["body"]
            pairs = self.__extract_abbreviation(maintext)
            all_abbreviations.update(pairs)
        author_provided_abbreviations = self.__get_abbre_dict_given_by_author(soup)

        abbrev_json = {}

        for key in author_provided_abbreviations.keys():
            abbrev_json[key] = {
                author_provided_abbreviations[key]: ["abbreviations section"]
            }
        for key in all_abbreviations:
            if key in abbrev_json:
                if all_abbreviations[key] in abbrev_json[key].keys():
                    abbrev_json[key][all_abbreviations[key]].append("fulltext")
                else:
                    abbrev_json[key][all_abbreviations[key]] = ["fulltext"]
            else:
                abbrev_json[key] = {all_abbreviations[key]: ["fulltext"]}

        # abbrev_json['abbreviations_section'] = author_provided_abbreviations
        # abbrev_json['fulltext_algorithm'] = all_abbreviations
        return abbrev_json

    def __biocify_abbreviations(self, abbreviations, file_path):
        template = {
            "source": "Auto-CORPus (abbreviations)",
            # "inputfile": file_path,
            "date": f'{datetime.today().strftime("%Y%m%d")}',
            "key": "autocorpus_abbreviations.key",
            "documents": [
                {
                    "id": Path(file_path).name.split(".")[0],
                    "inputfile": file_path,
                    "passages": [],
                }
            ],
        }
        passages = template["documents"][0]["passages"]
        for short in abbreviations.keys():
            counter = 1
            short_template = {"text_short": short}
            for long in abbreviations[short].keys():
                short_template[f"text_long_{counter}"] = long.replace("\n", " ")
                short_template[f"extraction_algorithm_{counter}"] = ", ".join(
                    abbreviations[short][long]
                )
                counter += 1
            passages.append(short_template)
        return template

    def __init__(self, main_text, soup, config, file_path):
        """Extract abbreviations from the input main text, using the provided soup and config objects.

        Args:
            main_text (str): Article main text data
            soup (bs4.BeautifulSoup): Article as a BeautifulSoup object
            config (dict): AC configuration rules
            file_path (str): Input file path
        """
        logging.basicConfig(
            format="%(asctime)s : %(levelname)s : %(message)s", level=logging.INFO
        )
        self.log = logging.getLogger(__name__)

        self.abbreviations = self.__biocify_abbreviations(
            self.__get_abbreviations(main_text, soup, config), file_path
        )
        pass

    def to_dict(self):
        """Retrieves abbreviations BioC dict.

        Returns (dict): abbreviations BioC dict.

        """
        return self.abbreviations


class Candidate(str):
    """Candidate string."""
<<<<<<< HEAD
    def __init__(self, value):
        """Stores the start/stop positions within strings.

        Args:
            value (str): Candidate value
        """
=======

    def __init__(self):
        """Stores the start/stop positions within strings."""
>>>>>>> a3a6b5e9
        super().__init__()
        self.start = 0
        self.stop = 0

    def set_position(self, start, stop):
        """Setter for the start and stop positions within a candidate instance.

        Args:
            start (int): start index of the candidate.
            stop (int): stop index of the candidate.
        """
        self.start = start
        self.stop = stop<|MERGE_RESOLUTION|>--- conflicted
+++ resolved
@@ -497,18 +497,13 @@
 
 class Candidate(str):
     """Candidate string."""
-<<<<<<< HEAD
+
     def __init__(self, value):
         """Stores the start/stop positions within strings.
 
         Args:
             value (str): Candidate value
         """
-=======
-
-    def __init__(self):
-        """Stores the start/stop positions within strings."""
->>>>>>> a3a6b5e9
         super().__init__()
         self.start = 0
         self.stop = 0
