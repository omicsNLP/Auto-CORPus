"""Main entry script for the autocorpus CLI."""

import argparse
import re
from datetime import datetime
from pathlib import Path

from filetype import is_image
from tqdm import tqdm

from autocorpus.Autocorpus import Autocorpus
from autocorpus.configs.default_config import DefaultConfig

parser = argparse.ArgumentParser(prog="PROG")
parser.add_argument(
    "-f", "--filepath", type=str, help="filepath for document/directory to run AC on"
)
parser.add_argument(
    "-t", "--target_dir", type=str, help="target directory"
)  # default autoCORPusOutput
parser.add_argument(
    "-o",
    "--output_format",
    type=str,
    help=(
        "output format for main text, can be either JSON or XML. "
        "Does not effect tables or abbreviations"
    ),
)
parser.add_argument(
    "-s",
    "--trained_data_set",
    type=str,
    help=(
        "trained dataset to use with pytesseract, must be in the form pytesseract "
        "expects for the lang argument, default eng"
    ),
)

group = parser.add_mutually_exclusive_group()
group.add_argument(
    "-c", "--config", type=str, help="filepath for configuration JSON file"
)
<<<<<<< HEAD
=======
group.add_argument(
    "-d", "--config_dir", type=str, help="directory of configuration JSON files"
)
group.add_argument(
    "-b", "--default_config", type=str, help="name of a default config file"
)
>>>>>>> 718e3d13


def get_file_type(file_path: Path) -> str:
    """Identify the type of files present in the given path.

    :param file_path: file path to be checked
    :return: "directory", "main_text", "linked_table" or "table_image"
    """
    if file_path.is_dir():
        return "directory"
    elif file_path.suffix == ".html":
        if re.search(r"table_\d+.html", file_path.name):
            return "linked_tables"
        else:
            return "main_text"
    elif is_image(file_path):
        # this should be tidied up to only include the image types which are supported
        # by AC instead of any image files
        return "table_images"
    print(f"unable to identify file type for {file_path}, file will not be processed")
    return ""


def fill_structure(structure, key, ftype, fpath: Path):
    """Takes the structure dict, if key is not present then creates new entry with default vals and adds fpath to correct ftype if key is present then updates the dict with the new fpath only.

    :param structure: structure dict
    :param key: base file name
    :param ftype: file type (main_text, linked_table, table_image
    :param fpath: full path to the file
    :return: updated structure dct
    """
    if key not in structure:
        structure[key] = {
            "main_text": "",
            "out_dir": "",
            "linked_tables": [],
            "table_images": [],
        }
    if ftype == "main_text" or ftype == "out_dir":
        structure[key][ftype] = str(fpath)
    else:
        structure[key][ftype].append(str(fpath))
    return structure


def read_file_structure(file_path: Path, target_dir: Path):
    """Takes in any file structure (flat or nested) and groups files, returns a dict of files which are all related and the paths to each related file.

    :param file_path:
    :param target_dir:
    :return: list of dicts
    """
    if file_path.is_dir():
        structure = {}
        all_fpaths = file_path.rglob("*")
        for fpath in all_fpaths:
            tmp_out = fpath.relative_to(file_path).parent
            out_dir = target_dir / tmp_out
            ftype = get_file_type(fpath)
            base_file = None
            if ftype == "directory":
                continue
            elif ftype == "main_text":
                base_file = re.sub(r"\.html", "", str(fpath))
                structure = fill_structure(structure, base_file, "main_text", fpath)
                structure = fill_structure(structure, base_file, "out_dir", out_dir)
            elif ftype == "linked_tables":
                base_file = re.sub(r"_table_\d+\.html", "", str(fpath))
                structure = fill_structure(structure, base_file, "linked_tables", fpath)
                structure = fill_structure(structure, base_file, "out_dir", out_dir)
            elif ftype == "table_images":
                base_file = re.sub(r"_table_\d+\..*", "", str(fpath))
                structure = fill_structure(structure, base_file, "table_images", fpath)
                structure = fill_structure(structure, base_file, "out_dir", out_dir)
            elif not ftype:
                print(
                    f"cannot determine file type for {fpath}. "
                    "AC will not process this file"
                )
            if base_file in structure:
                structure = fill_structure(structure, base_file, "out_dir", out_dir)
        return structure

    ftype = get_file_type(file_path)
    if ftype == "main_text":
        base_file = re.sub(r"\.html", "", str(file_path)).split("/")[-1]
    if ftype == "linked_tables":
        base_file = re.sub(r"_table_\d+\.html", "", str(file_path)).split("/")[-1]
    if ftype == "table_images":
        base_file = re.sub(r"_table_\d+\..*", "", str(file_path)).split("/")[-1]
    if not ftype:
        raise OSError(
            f"cannot determine file type for {file_path}. AC will not process this file"
        )
    template = {
        base_file: {
            "main_text": "",
            "out_dir": str(target_dir),
            "linked_tables": [],
            "table_images": [],
        }
    }
    template[base_file][get_file_type(file_path)] = str(
        file_path if get_file_type(file_path) == "main_text" else [file_path]
    )
    return template


def main():
    """The main entrypoint for the Auto-CORPus CLI."""
    args = parser.parse_args()
    file_path = Path(args.filepath)
    target_dir = Path(args.target_dir if args.target_dir else "autoCORPus_output")
<<<<<<< HEAD
    config = args.config
=======
    config = args.config if args.config else args.default_config
    config_dir = args.config_dir  # noqa: F841 ## TODO: Use this variable
    associated_data = args.associated_data  # noqa: F841 ## TODO: Use this variable
>>>>>>> 718e3d13
    output_format = args.output_format if args.output_format else "JSON"
    trained_data = args.trained_data_set if args.output_format else "eng"

    if not file_path.exists():
        raise FileNotFoundError(f"{file_path} does not exist")
    if not target_dir.exists():
        target_dir.mkdir(parents=True)
    if not target_dir.is_dir():
        raise NotADirectoryError(f"{target_dir} is not a directory")

    structure = read_file_structure(file_path, target_dir)
    pbar = tqdm(structure.keys())
    cdate = datetime.now()

    log_file_path = (
        target_dir / "autoCORPus-log-"
        f"{cdate.day}-{cdate.month}-{cdate.year}-{cdate.hour}-{cdate.minute}"
    )

    with log_file_path.open("w") as log_file:
        log_file.write(
            f"Auto-CORPus log file from {cdate.hour}:{cdate.minute} "
            f"on {cdate.day}/{cdate.month}/{cdate.year}\n"
        )
        log_file.write(f"Input directory provided: {file_path}\n")
        log_file.write(f"Output directory provided: {target_dir}\n")
        log_file.write(f"Config provided: {config}\n")
        log_file.write(f"Output format: {output_format}\n")
        success = []
        errors = []
        for key in pbar:
            pbar.set_postfix(
                {
                    "file": key + "*",
                    "linked_tables": len(structure[key]["linked_tables"]),
                    "table_images": len(structure[key]["table_images"]),
                }
            )
            base_dir = file_path.parent if not file_path.is_dir() else file_path
            try:
                if args.config:
                    config = Autocorpus.read_config(args.config)
                elif args.default_config:
                    try:
                        config = DefaultConfig[args.default_config].load_config()
                    except KeyError:
                        raise ValueError(
                            f"{args.default_config} is not a valid default config."
                        )

                ac = Autocorpus(
                    base_dir=str(base_dir),
                    main_text=structure[key]["main_text"],
                    config=config,
                    linked_tables=sorted(structure[key]["linked_tables"]),
                    table_images=sorted(structure[key]["table_images"]),
                    trained_data=trained_data,
                )

                ac.process_files()

                out_dir = Path(structure[key]["out_dir"])
                if structure[key]["main_text"]:
                    key = key.replace("\\", "/")
                    if output_format.lower() == "json":
                        with open(
                            out_dir / f"{Path(key).name}_bioc.json",
                            "w",
                            encoding="utf-8",
                        ) as outfp:
                            outfp.write(ac.main_text_to_bioc_json())
                    else:
                        with open(
                            out_dir / f"{Path(key).name}_bioc.xml",
                            "w",
                            encoding="utf-8",
                        ) as outfp:
                            outfp.write(ac.main_text_to_bioc_xml())
                    with open(
                        out_dir / f"{Path(key).name}_abbreviations.json",
                        "w",
                        encoding="utf-8",
                    ) as outfp:
                        outfp.write(ac.abbreviations_to_bioc_json())

                # AC does not support the conversion of tables or abbreviations to XML
                if ac.has_tables:
                    with open(
                        out_dir / f"{Path(key).name}_tables.json", "w", encoding="utf-8"
                    ) as outfp:
                        outfp.write(ac.tables_to_bioc_json())
                success.append(f"{key} was processed successfully.")
            except Exception as e:
                errors.append(f"{key} failed due to {e}.")

        log_file.write(f"{len(success)} files processed.\n")
        log_file.write(f"{len(errors)} files not processed due to errors.\n\n\n")
        log_file.write("\n".join(success) + "\n")
        log_file.write("\n".join(errors) + "\n")
        if errors:
            print(
                "Auto-CORPus has completed processing with some errors. "
                "Please inspect the log file for further details."
            )


if __name__ == "__main__":
    main()<|MERGE_RESOLUTION|>--- conflicted
+++ resolved
@@ -41,15 +41,9 @@
 group.add_argument(
     "-c", "--config", type=str, help="filepath for configuration JSON file"
 )
-<<<<<<< HEAD
-=======
-group.add_argument(
-    "-d", "--config_dir", type=str, help="directory of configuration JSON files"
-)
 group.add_argument(
     "-b", "--default_config", type=str, help="name of a default config file"
 )
->>>>>>> 718e3d13
 
 
 def get_file_type(file_path: Path) -> str:
@@ -164,13 +158,7 @@
     args = parser.parse_args()
     file_path = Path(args.filepath)
     target_dir = Path(args.target_dir if args.target_dir else "autoCORPus_output")
-<<<<<<< HEAD
-    config = args.config
-=======
     config = args.config if args.config else args.default_config
-    config_dir = args.config_dir  # noqa: F841 ## TODO: Use this variable
-    associated_data = args.associated_data  # noqa: F841 ## TODO: Use this variable
->>>>>>> 718e3d13
     output_format = args.output_format if args.output_format else "JSON"
     trained_data = args.trained_data_set if args.output_format else "eng"
 
