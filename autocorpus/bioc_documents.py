"""Script for handling construction of BioC documents."""

from pathlib import Path
from typing import Any

from .bioc_passage import BioCPassage


<<<<<<< HEAD
class BiocDocument:
    """BioC Document builder."""

    def build_passages(self, data_store):
        """Constructs the BioC document passages using the provided data store.

        Args:
            data_store ([dict]): Article data store.

        Returns:
            (list): list of BioC passages
        """
        seen_headings = []
        passages = [BioCPassage.from_title(data_store.main_text["title"], 0).as_dict()]
        if data_store.main_text["title"] not in seen_headings:
            offset = len(data_store.main_text["title"])
            seen_headings.append(data_store.main_text["title"])
        for passage in data_store.main_text["paragraphs"]:
            passage_obj = BioCPassage.from_dict(passage, offset)
            passages.append(passage_obj.as_dict())
            offset += len(passage["body"])
            if passage["subsection_heading"] not in seen_headings:
                offset += len(passage["subsection_heading"])
                seen_headings.append(passage["subsection_heading"])
            if passage["section_heading"] not in seen_headings:
                offset += len(passage["section_heading"])
                seen_headings.append(passage["section_heading"])
        return passages

    def build_template(self, data_store):
        """Constructs the BioC document template using the provided data store.

        Args:
            data_store ([dict]): Input article data store (list of dicts).

        Returns:
            (dict): BioC document complete populated with passages.
        """
        return {
            "id": Path(data_store.file_path).name.split(".")[0],
            "inputfile": data_store.file_path,
            "infons": {},
            "passages": self.build_passages(data_store),
            "annotations": [],
            "relations": [],
        }

    def __init__(self, input):
        """BioC Document constructor using input dictionary.

        Args:
            input (dict): article document-level data.
        """
        self.document = self.build_template(input)
        pass

    def as_dict(self):
        """Return the BioC document as a dictionary.

        Returns:
            (dict): BioC document as a dictionary
        """
        return self.document
=======
def get_formatted_bioc_document(data_store) -> dict[str, Any]:
    """Constructs the BioC document template using the provided data store.

    Args:
        data_store (Autocorpus): Input article data store.

    Returns:
        (dict): BioC document complete populated with passages.
    """
    # build document passages
    seen_headings = []
    passages = [BioCPassage.from_title(data_store.main_text["title"], 0).as_dict()]
    offset = 0  # offset for passage start position
    if data_store.main_text["title"] not in seen_headings:
        offset = len(data_store.main_text["title"])
        seen_headings.append(data_store.main_text["title"])
    for passage in data_store.main_text["paragraphs"]:
        passage_obj = BioCPassage(passage, offset)
        passages.append(passage_obj.as_dict())
        offset += len(passage["body"])
        if passage["subsection_heading"] not in seen_headings:
            offset += len(passage["subsection_heading"])
            seen_headings.append(passage["subsection_heading"])
        if passage["section_heading"] not in seen_headings:
            offset += len(passage["section_heading"])
            seen_headings.append(passage["section_heading"])

    return {
        "id": Path(data_store.file_path).name.split(".")[0],
        "inputfile": data_store.file_path,
        "infons": {},
        "passages": passages,
        "annotations": [],
        "relations": [],
    }
>>>>>>> b37beb2d
<|MERGE_RESOLUTION|>--- conflicted
+++ resolved
@@ -6,71 +6,6 @@
 from .bioc_passage import BioCPassage
 
 
-<<<<<<< HEAD
-class BiocDocument:
-    """BioC Document builder."""
-
-    def build_passages(self, data_store):
-        """Constructs the BioC document passages using the provided data store.
-
-        Args:
-            data_store ([dict]): Article data store.
-
-        Returns:
-            (list): list of BioC passages
-        """
-        seen_headings = []
-        passages = [BioCPassage.from_title(data_store.main_text["title"], 0).as_dict()]
-        if data_store.main_text["title"] not in seen_headings:
-            offset = len(data_store.main_text["title"])
-            seen_headings.append(data_store.main_text["title"])
-        for passage in data_store.main_text["paragraphs"]:
-            passage_obj = BioCPassage.from_dict(passage, offset)
-            passages.append(passage_obj.as_dict())
-            offset += len(passage["body"])
-            if passage["subsection_heading"] not in seen_headings:
-                offset += len(passage["subsection_heading"])
-                seen_headings.append(passage["subsection_heading"])
-            if passage["section_heading"] not in seen_headings:
-                offset += len(passage["section_heading"])
-                seen_headings.append(passage["section_heading"])
-        return passages
-
-    def build_template(self, data_store):
-        """Constructs the BioC document template using the provided data store.
-
-        Args:
-            data_store ([dict]): Input article data store (list of dicts).
-
-        Returns:
-            (dict): BioC document complete populated with passages.
-        """
-        return {
-            "id": Path(data_store.file_path).name.split(".")[0],
-            "inputfile": data_store.file_path,
-            "infons": {},
-            "passages": self.build_passages(data_store),
-            "annotations": [],
-            "relations": [],
-        }
-
-    def __init__(self, input):
-        """BioC Document constructor using input dictionary.
-
-        Args:
-            input (dict): article document-level data.
-        """
-        self.document = self.build_template(input)
-        pass
-
-    def as_dict(self):
-        """Return the BioC document as a dictionary.
-
-        Returns:
-            (dict): BioC document as a dictionary
-        """
-        return self.document
-=======
 def get_formatted_bioc_document(data_store) -> dict[str, Any]:
     """Constructs the BioC document template using the provided data store.
 
@@ -88,7 +23,7 @@
         offset = len(data_store.main_text["title"])
         seen_headings.append(data_store.main_text["title"])
     for passage in data_store.main_text["paragraphs"]:
-        passage_obj = BioCPassage(passage, offset)
+        passage_obj = BioCPassage.from_dict(passage, offset)
         passages.append(passage_obj.as_dict())
         offset += len(passage["body"])
         if passage["subsection_heading"] not in seen_headings:
@@ -105,5 +40,4 @@
         "passages": passages,
         "annotations": [],
         "relations": [],
-    }
->>>>>>> b37beb2d
+    }