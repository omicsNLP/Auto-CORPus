"""This module provides functionality for converting text extracted from various file types into a BioC format."""

import datetime
from typing import TypeVar

import pandas as pd
import regex
from pandas import DataFrame

from .ac_bioc import (
    BioCCollection,
    BioCDocument,
    BioCPassage,
)
from .ac_bioc.bioctable import (
    BioCTableCell,
    BioCTableCollection,
    BioCTableDocument,
    BioCTablePassage,
)


def _split_text_and_tables(text: str) -> tuple[list[str], list[list[str]]]:
    """Splits PDF text into main text lines and raw table lines."""
    lines = [x for x in text.splitlines() if x]
    tables = []
    table_lines = []
    main_text_lines = []
    inside_table = False

    for line in lines:
        if "|" in line:
            inside_table = True
            table_lines.append(line)
        elif inside_table:
            inside_table = False
            tables.append(table_lines)
            main_text_lines.append(line)
            table_lines = []
            continue
        else:
            main_text_lines.append(line)

    return main_text_lines, tables


def _parse_tables(raw_tables: list[list[str]]) -> list[DataFrame]:
    """Converts raw table text lines into DataFrames."""
    parsed_tables = []
    for table in raw_tables:
        # Remove lines that are just dashes
        table = [line for line in table if not regex.match(r"^\s*[\p{Pd}]+\s*$", line)]

        rows = []
        for line in table:
            if regex.search(r"\|", line):
                cells = [
                    cell.strip()
                    for cell in line.split("|")
                    if not all(x in "|-" for x in cell)
                ]
                if cells:
                    rows.append(cells)

        if not rows:
            continue

        num_columns = max(len(row) for row in rows)
        for row in rows:
            while len(row) < num_columns:
                row.append("")

        df = pd.DataFrame(rows[1:], columns=rows[0])
        parsed_tables.append(df)

    return parsed_tables


def extract_table_from_pdf_text(text: str) -> tuple[str, list[DataFrame]]:
    """Extracts tables from PDF text and returns the remaining text and parsed tables."""
    main_text_lines, raw_tables = _split_text_and_tables(text)
    tables_output = _parse_tables(raw_tables)
    text_output = "\n\n".join(main_text_lines)
    return text_output, tables_output


def string_replace_unicode(text: str) -> str:
    """Replaces specific Unicode characters with their corresponding replacements in the given text."""
    return (
        text.replace("\u00a0", " ")
        .replace("\u00ad", "-")
        .replace("\u2010", "-")
        .replace("\u00d7", "x")
    )


T = TypeVar("T", str, list[str])


def replace_unicode(text: T) -> T:
    """Replaces specific Unicode characters with their corresponding replacements in the given text.

    Args:
        text (str or list): The input text or list of texts to process.

    Returns:
        str or list: The processed text or list of processed texts.

    If the input `text` is empty or None, the function returns None.

    If the input `text` is a list, it iterates over each element of the list and replaces the following Unicode characters:
        - '\u00a0': Replaced with a space ' '
        - '\u00ad': Replaced with a hyphen '-'
        - '\u2010': Replaced with a hyphen '-'
        - '\u00d7': Replaced with a lowercase 'x'

    If the input `text` is not a list, it directly replaces the Unicode characters mentioned above.

    Returns the processed text or list of processed texts.
    """
    if isinstance(text, list):
        clean_texts = []
        for t in text:
            if t:
                clean_texts.append(string_replace_unicode(t))
        return clean_texts
    else:
        clean_text = string_replace_unicode(text)
        return clean_text


class BioCTableConverter:
    """Converts tables from nested lists into a BioC table object."""

    @staticmethod
    def build_bioc(table_data: list[DataFrame], input_file: str) -> BioCTableCollection:
        """Builds a BioCTableCollection object from the provided table data and input file.

        Args:
            table_data (list[DataFrame]): List of pandas DataFrames representing tables.
            input_file (str): The path to the input file.
        """
        bioc = BioCTableCollection()
        bioc.source = "Auto-CORPus (supplementary)"
        bioc.date = datetime.date.today().strftime("%Y%m%d")
        bioc.key = "autocorpus_supplementary.key"
        bioc.infons = {}
        bioc.documents = BioCTableConverter.__build_tables(table_data, input_file)
        return bioc

    @staticmethod
    def __build_tables(
        table_data: list[DataFrame], input_file: str
    ) -> list[BioCDocument]:
        current_table_id = 1
        documents: list[BioCDocument] = []
        for table_idx, table_dataframe in enumerate(table_data):
            passages: list[BioCPassage] = []
            passage: BioCTablePassage = BioCTablePassage()
            passage.offset = 0
            passage.infons = {
                "section_title_1": "table_content",
                "iao_name_1": "table",
                "iao_id_1": "IAO:0000306",
            }

            for i, text in enumerate(table_dataframe.columns.values):
                cell_id: str = f"{table_idx}.1.{i + 1}"
                cell_text: str = replace_unicode(text)
                new_cell = BioCTableCell(cell_id=cell_id, cell_text=cell_text)
                passage.column_headings.append(new_cell)

            passage.data_section = [
                {
                    "table_section_title_1": "table_data",
                    "data_rows": [],
                }
            ]

            for row_idx, row in enumerate(table_dataframe.values):
                new_row: list[BioCTableCell] = []
                for cell_idx, cell in enumerate(row):
                    data_cell_id = f"{table_idx}.{row_idx + 2}.{cell_idx + 1}"
                    cleaned_text = replace_unicode(cell)
                    data_cell_text = cleaned_text if cleaned_text else ""
                    new_data_cell = BioCTableCell(
                        cell_id=data_cell_id, cell_text=data_cell_text
                    )
                    new_row.append(new_data_cell)
                passage.data_section[0]["data_rows"].append(new_row)

            passages.append(passage)
            temp_doc = BioCTableDocument(id=str(current_table_id))
            temp_doc.passages = passages
            temp_doc.inputfile = input_file
            documents.append(temp_doc)
            current_table_id += 1
        return documents


class BioCTextConverter:
    """Converts text content into a BioC format for supplementary material processing."""

<<<<<<< HEAD
    text: str | list[tuple[str, bool]]
    file_type_source: str
    input_file: str

    document_id: int = 1
    infons: dict[str, Any] = field(default_factory=dict)
    passages: list[Any] = field(init=False)
    annotations: list[Any] = field(default_factory=list)
    bioc: Any = field(init=False)

    def __post_init__(self):
        """Initializes passages based on the file type source and structures the BioC object."""
        if self.file_type_source == "word":
            self.passages = self.__identify_word_passages(self.text)
        elif self.file_type_source == "pdf":
            self.passages = self.__identify_pdf_passages(self.text)
        else:
            self.passages = []
        self.__structure_bioc()

    def __structure_bioc(self):
        self.bioc = BioCCollection()
        self.bioc.source = "Auto-CORPus (supplementary)"
        self.bioc.date = datetime.date.today().strftime("%Y%m%d")
        self.bioc.key = "autocorpus_supplementary.key"
        self.bioc.infons = {}
        self.bioc.documents = []
        temp_doc = BioCDocument(id=str(self.document_id))
        temp_doc.passages = self.passages
        temp_doc.annotations = self.annotations
        temp_doc.infons = self.infons
        temp_doc.inputfile = self.input_file
        self.document_id += 1
        self.bioc.documents.append(temp_doc)
=======
    @staticmethod
    def build_bioc(text: str, input_file: str, file_type: str) -> BioCCollection:
        """Builds a BioCCollection object from the provided text, input file, and file type.

        Args:
            text (str): The text content to be converted.
            input_file (str): The path to the input file.
            file_type (str): The type of the input file ('word' or 'pdf').

        Returns:
            BioCCollection: The constructed BioCCollection object.
        """
        bioc = BioCCollection()
        bioc.source = "Auto-CORPus (supplementary)"
        bioc.date = datetime.date.today().strftime("%Y%m%d")
        bioc.key = "autocorpus_supplementary.key"
        temp_doc = BioCDocument(id="1")
        if file_type == "word":
            temp_doc.passages = BioCTextConverter.__identify_word_passages(text)
        elif file_type == "pdf":
            temp_doc.passages = BioCTextConverter.__identify_passages(text)
        temp_doc.passages = BioCTextConverter.__identify_passages(text)
        temp_doc.inputfile = input_file
        bioc.documents.append(temp_doc)
        return bioc
>>>>>>> 5bc9c478

    @staticmethod
    def __identify_passages(text):
        offset = 0
        passages = []
        if text is None:
            return passages
        if isinstance(text, str):
            text = text.split("\n\n")
        else:
            text = [x.split("\n") for x in text]
            temp = []
            for i in text:
                for t in i:
                    temp.append(t)
            text = temp
        text = [x for x in text if x]
        for line in text:
            iao_name = "supplementary material section"
            iao_id = "IAO:0000326"
            passage = BioCPassage()
            passage.offset = offset
            passage.infons = {"iao_name_1": iao_name, "iao_id_1": iao_id}
            passage.text = line
            passages.append(passage)
            offset += len(line)
        return passages

    @staticmethod
    def __identify_word_passages(text):
        offset = 0
        passages = []
        line, is_header = text
        line = line.replace("\n", "")
        if line.isupper() or is_header:
            iao_name = "document title"
            iao_id = "IAO:0000305"
        else:
            iao_name = "supplementary material section"
            iao_id = "IAO:0000326"
        passage = BioCPassage()
        passage.offset = offset
        passage.infons = {"iao_name_1": iao_name, "iao_id_1": iao_id}
        passage.text = line
        passages.append(passage)
        offset += len(line)
        return passages<|MERGE_RESOLUTION|>--- conflicted
+++ resolved
@@ -200,43 +200,7 @@
 
 class BioCTextConverter:
     """Converts text content into a BioC format for supplementary material processing."""
-
-<<<<<<< HEAD
-    text: str | list[tuple[str, bool]]
-    file_type_source: str
-    input_file: str
-
-    document_id: int = 1
-    infons: dict[str, Any] = field(default_factory=dict)
-    passages: list[Any] = field(init=False)
-    annotations: list[Any] = field(default_factory=list)
-    bioc: Any = field(init=False)
-
-    def __post_init__(self):
-        """Initializes passages based on the file type source and structures the BioC object."""
-        if self.file_type_source == "word":
-            self.passages = self.__identify_word_passages(self.text)
-        elif self.file_type_source == "pdf":
-            self.passages = self.__identify_pdf_passages(self.text)
-        else:
-            self.passages = []
-        self.__structure_bioc()
-
-    def __structure_bioc(self):
-        self.bioc = BioCCollection()
-        self.bioc.source = "Auto-CORPus (supplementary)"
-        self.bioc.date = datetime.date.today().strftime("%Y%m%d")
-        self.bioc.key = "autocorpus_supplementary.key"
-        self.bioc.infons = {}
-        self.bioc.documents = []
-        temp_doc = BioCDocument(id=str(self.document_id))
-        temp_doc.passages = self.passages
-        temp_doc.annotations = self.annotations
-        temp_doc.infons = self.infons
-        temp_doc.inputfile = self.input_file
-        self.document_id += 1
-        self.bioc.documents.append(temp_doc)
-=======
+    
     @staticmethod
     def build_bioc(text: str, input_file: str, file_type: str) -> BioCCollection:
         """Builds a BioCCollection object from the provided text, input file, and file type.
@@ -262,7 +226,6 @@
         temp_doc.inputfile = input_file
         bioc.documents.append(temp_doc)
         return bioc
->>>>>>> 5bc9c478
 
     @staticmethod
     def __identify_passages(text):
