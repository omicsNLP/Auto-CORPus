"""This module provides functionality for converting text extracted from various file types into a BioC format."""

import datetime
from dataclasses import dataclass
from typing import TypeVar, cast

from pandas import DataFrame

from .ac_bioc import (
    BioCCollection,
    BioCDocument,
    BioCPassage,
)
from .ac_bioc.bioctable import (
    BioCTableCell,
    BioCTableCollection,
    BioCTableDocument,
    BioCTablePassage,
)


<<<<<<< HEAD
@dataclass
class WordText:
    """Represents a text element extracted from a Word document."""

    text: str
    is_header: bool


def _split_text_and_tables(text: str) -> tuple[list[str], list[list[str]]]:
    """Splits PDF text into main text lines and raw table lines."""
    lines = [x for x in text.splitlines() if x]
    tables = []
    table_lines = []
    main_text_lines = []
    inside_table = False

    for line in lines:
        if "|" in line:
            inside_table = True
            table_lines.append(line)
        elif inside_table:
            inside_table = False
            tables.append(table_lines)
            main_text_lines.append(line)
            table_lines = []
            continue
        else:
            main_text_lines.append(line)

    return main_text_lines, tables


def _parse_tables(raw_tables: list[list[str]]) -> list[DataFrame]:
    """Converts raw table text lines into DataFrames."""
    parsed_tables = []
    for table in raw_tables:
        # Remove lines that are just dashes
        table = [line for line in table if not regex.match(r"^\s*[\p{Pd}]+\s*$", line)]

        rows = []
        for line in table:
            if regex.search(r"\|", line):
                cells = [
                    cell.strip()
                    for cell in line.split("|")
                    if not all(x in "|-" for x in cell)
                ]
                if cells:
                    rows.append(cells)

        if not rows:
            continue

        num_columns = max(len(row) for row in rows)
        for row in rows:
            while len(row) < num_columns:
                row.append("")

        df = pd.DataFrame(rows[1:], columns=rows[0])
        parsed_tables.append(df)

    return parsed_tables


def extract_table_from_pdf_text(text: str) -> tuple[str, list[DataFrame]]:
    """Extracts tables from PDF text and returns the remaining text and parsed tables."""
    main_text_lines, raw_tables = _split_text_and_tables(text)
    tables_output = _parse_tables(raw_tables)
    text_output = "\n\n".join(main_text_lines)
    return text_output, tables_output


=======
>>>>>>> d79b3d02
def string_replace_unicode(text: str) -> str:
    """Replaces specific Unicode characters with their corresponding replacements in the given text."""
    return (
        text.replace("\u00a0", " ")
        .replace("\u00ad", "-")
        .replace("\u2010", "-")
        .replace("\u00d7", "x")
    )


T = TypeVar("T", str, list[str])


def replace_unicode(text: T) -> T:
    """Replaces specific Unicode characters with their corresponding replacements in the given text.

    Args:
        text (str or list): The input text or list of texts to process.

    Returns:
        str or list: The processed text or list of processed texts.

    If the input `text` is empty or None, the function returns None.

    If the input `text` is a list, it iterates over each element of the list and replaces the following Unicode characters:
        - '\u00a0': Replaced with a space ' '
        - '\u00ad': Replaced with a hyphen '-'
        - '\u2010': Replaced with a hyphen '-'
        - '\u00d7': Replaced with a lowercase 'x'

    If the input `text` is not a list, it directly replaces the Unicode characters mentioned above.

    Returns the processed text or list of processed texts.
    """
    if isinstance(text, list):
        clean_texts = []
        for t in text:
            if t:
                clean_texts.append(string_replace_unicode(t))
        return clean_texts
    else:
        clean_text = string_replace_unicode(text)
        return clean_text


class BioCTableConverter:
    """Converts tables from nested lists into a BioC table object."""

    @staticmethod
    def build_bioc(table_data: list[DataFrame], input_file: str) -> BioCTableCollection:
        """Builds a BioCTableCollection object from the provided table data and input file.

        Args:
            table_data (list[DataFrame]): List of pandas DataFrames representing tables.
            input_file (str): The path to the input file.
        """
        bioc = BioCTableCollection()
        bioc.source = "Auto-CORPus (supplementary)"
        bioc.date = datetime.date.today().strftime("%Y%m%d")
        bioc.key = "autocorpus_supplementary.key"
        bioc.infons = {}
        bioc.documents = BioCTableConverter.__build_tables(table_data, input_file)
        return bioc

    @staticmethod
    def __build_tables(
        table_data: list[DataFrame], input_file: str
    ) -> list[BioCDocument]:
        current_table_id = 1
        documents: list[BioCDocument] = []
        for table_idx, table_dataframe in enumerate(table_data):
            passages: list[BioCPassage] = []
            passage: BioCTablePassage = BioCTablePassage()
            passage.offset = 0
            passage.infons = {
                "section_title_1": "table_content",
                "iao_name_1": "table",
                "iao_id_1": "IAO:0000306",
            }

            for i, text in enumerate(table_dataframe.columns.values):
                cell_id: str = f"{table_idx}.1.{i + 1}"
                cell_text: str = replace_unicode(text)
                new_cell = BioCTableCell(cell_id=cell_id, cell_text=cell_text)
                passage.column_headings.append(new_cell)

            passage.data_section = [
                {
                    "table_section_title_1": "table_data",
                    "data_rows": [],
                }
            ]

            for row_idx, row in enumerate(table_dataframe.values):
                new_row: list[BioCTableCell] = []
                for cell_idx, cell in enumerate(row):
                    data_cell_id = f"{table_idx}.{row_idx + 2}.{cell_idx + 1}"
                    cleaned_text = replace_unicode(cell)
                    data_cell_text = cleaned_text if cleaned_text else ""
                    new_data_cell = BioCTableCell(
                        cell_id=data_cell_id, cell_text=data_cell_text
                    )
                    new_row.append(new_data_cell)
                passage.data_section[0]["data_rows"].append(new_row)

            passages.append(passage)
            temp_doc = BioCTableDocument(id=str(current_table_id))
            temp_doc.passages = passages
            temp_doc.inputfile = input_file
            documents.append(temp_doc)
            current_table_id += 1
        return documents


class BioCTextConverter:
    """Converts text content into a BioC format for supplementary material processing."""

    @staticmethod
    def build_bioc(
        text: str | list[WordText], input_file: str, file_type: str
    ) -> BioCCollection:
        """Builds a BioCCollection object from the provided text, input file, and file type.

        Args:
            text: The text content to be converted.
            input_file: The path to the input file.
            file_type: The type of the input file ('word' or 'pdf').

        Returns:
            BioCCollection: The constructed BioCCollection object.
        """
        bioc = BioCCollection()
        bioc.source = "Auto-CORPus (supplementary)"
        bioc.date = datetime.date.today().strftime("%Y%m%d")
        bioc.key = "autocorpus_supplementary.key"
        temp_doc = BioCDocument(id="1")
        if file_type == "word":
            text = cast(list[WordText], text)
            temp_doc.passages = BioCTextConverter.__identify_word_passages(text)
        elif file_type == "pdf":
            text = cast(str, text)
            temp_doc.passages = BioCTextConverter.__identify_passages(text)
        else:
            text = cast(str, text)
            temp_doc.passages = BioCTextConverter.__identify_passages(text)
        temp_doc.inputfile = input_file
        bioc.documents.append(temp_doc)
        return bioc

    @staticmethod
    def __identify_passages(text: str | list[str]) -> list[BioCPassage]:
        offset = 0
        passages = []
        if isinstance(text, str):
            split_text = text.split("\n\n")
        else:
            split_text = [t for x in text for t in x.split("\n")]
        split_text = [x for x in split_text if x]
        for line in split_text:
            iao_name = "supplementary material section"
            iao_id = "IAO:0000326"
            passage = BioCPassage()
            passage.offset = offset
            passage.infons = {"iao_name_1": iao_name, "iao_id_1": iao_id}
            passage.text = line
            passages.append(passage)
            offset += len(line)
        return passages

    @staticmethod
    def __identify_word_passages(text: list[WordText]) -> list[BioCPassage]:
        offset = 0
        passages = []
        for t in text:
            paragraph = t.text.replace("\n", "")
            if paragraph.isupper() or t.is_header:
                iao_name = "document title"
                iao_id = "IAO:0000305"
            else:
                iao_name = "supplementary material section"
                iao_id = "IAO:0000326"
            passage = BioCPassage()
            passage.offset = offset
            passage.infons = {"iao_name_1": iao_name, "iao_id_1": iao_id}
            passage.text = paragraph
            passages.append(passage)
            offset += len(paragraph)
        return passages<|MERGE_RESOLUTION|>--- conflicted
+++ resolved
@@ -18,8 +18,6 @@
     BioCTablePassage,
 )
 
-
-<<<<<<< HEAD
 @dataclass
 class WordText:
     """Represents a text element extracted from a Word document."""
@@ -91,9 +89,6 @@
     text_output = "\n\n".join(main_text_lines)
     return text_output, tables_output
 
-
-=======
->>>>>>> d79b3d02
 def string_replace_unicode(text: str) -> str:
     """Replaces specific Unicode characters with their corresponding replacements in the given text."""
     return (
