--- conflicted
+++ resolved
@@ -14,7 +14,7 @@
 from .data_structures import Paragraph
 from .section import get_section
 from .table import get_table_json
-from .utils import check_file_type, handle_not_tables
+from .utils import handle_not_tables
 
 
 def soupify_infile(fpath: Path) -> BeautifulSoup:
@@ -341,42 +341,6 @@
         """
         if not self.config:
             raise RuntimeError("A valid config file must be loaded.")
-<<<<<<< HEAD
-        # handle main_text
-        if self.file_path:
-            file_type = check_file_type(Path(self.file_path))
-            if file_type == "other":
-                raise RuntimeError("Main text file must be an HTML or XML file.")
-
-            if file_type == "html":
-                soup = self.__soupify_infile(self.file_path)
-                self.__process_html_tables(self.file_path, soup, self.config)
-                self.main_text = self.__extract_text(soup, self.config)
-                try:
-                    self.abbreviations = Abbreviations(
-                        self.main_text, soup, self.config, self.file_path
-                    ).to_dict()
-                except Exception as e:
-                    logger.error(e)
-            else:
-                raise NotImplementedError(
-                    "XML processing is not yet implemented for Auto-CORPus"
-                )
-
-        if self.linked_tables:
-            for table_file in self.linked_tables:
-                file_type = check_file_type(Path(table_file))
-                if file_type == "other":
-                    raise RuntimeError("Linked table files must be HTML or XML files.")
-                if file_type == "html":
-                    soup = self.__soupify_infile(table_file)
-                    self.__process_html_tables(table_file, soup, self.config)
-                else:
-                    pass  # TODO: implement XML handling
-        self.__merge_table_data()
-        if "documents" in self.tables and not self.tables["documents"] == []:
-            self.has_tables = True
-=======
 
         self._extract_html_article(self.file_path)
         for table_file in self.linked_tables:
@@ -418,7 +382,6 @@
                     raise
             case _:
                 pass
->>>>>>> 00059bdb
 
     def __init__(
         self,
