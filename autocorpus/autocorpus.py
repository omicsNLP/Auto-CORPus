--- conflicted
+++ resolved
@@ -23,372 +23,7 @@
         """Check if the Autocorpus has any tables.
 
         Returns:
-<<<<<<< HEAD
-            dict: The content of the configuration file.
-
-        Raises:
-            FileNotFoundError: If the configuration file does not exist.
-            json.JSONDecodeError: If the configuration file is not a valid JSON.
-            KeyError: If the configuration file does not contain the expected "config" key.
-        """
-        with open(config_path, encoding="utf-8") as f:
-            ## TODO: validate config file here if possible
-            content = json.load(f)
-            return content["config"]
-
-    def __soupify_infile(self, fpath: Path):
-        with fpath.open(encoding="utf-8") as fp:
-            soup = BeautifulSoup(fp.read(), "html.parser")
-            for e in soup.find_all(
-                attrs={"style": ["display:none", "visibility:hidden"]}
-            ):
-                e.extract()
-            return soup
-
-    def __get_keywords(self, soup, config):
-        if "keywords" not in config:
-            return {}
-
-        responses = handle_not_tables(config["keywords"], soup)
-        if not responses:
-            return {}
-
-        responses = " ".join(x["node"].get_text() for x in responses)
-        return {
-            "section_heading": "keywords",
-            "subsection_heading": "",
-            "body": responses,
-            "section_type": [{"iao_name": "keywords section", "iao_id": "IAO:0000630"}],
-        }
-
-    def __get_title(self, soup, config):
-        if "title" not in config:
-            return ""
-
-        titles = handle_not_tables(config["title"], soup)
-        if not titles:
-            return ""
-
-        return titles[0]["node"].get_text()
-
-    def __get_sections(self, soup, config):
-        if "sections" not in config:
-            return []
-
-        return handle_not_tables(config["sections"], soup)
-
-    def __extract_text(self, soup, config):
-        """Convert beautiful soup object into a python dict object with cleaned main text body.
-
-        Args:
-            soup (bs4.BeautifulSoup): BeautifulSoup object of html
-            config (dict): AC config rules
-
-        Return:
-            (dict): dict of the maintext
-        """
-        result = {}
-
-        # Tags of text body to be extracted are hard-coded as p (main text) and span (keywords and refs)
-        result["title"] = self.__get_title(soup, config)
-        maintext = []
-        if keywords := self.__get_keywords(soup, config):
-            maintext.append(keywords)
-        sections = self.__get_sections(soup, config)
-        for sec in sections:
-            maintext.extend(get_section(config, sec))
-
-        # filter out the sections which do not contain any info
-        filtered_text = [x for x in maintext if x]
-        unique_text = []
-        seen_text = []
-        for text in filtered_text:
-            if text["body"] not in seen_text:
-                seen_text.append(text["body"])
-                unique_text.append(text)
-
-        result["paragraphs"] = self.__set_unknown_section_headings(unique_text)
-
-        return result
-
-    def __set_unknown_section_headings(self, unique_text):
-        paper = {}
-        for para in unique_text:
-            if para["section_heading"] != "keywords":
-                paper[para["section_heading"]] = [
-                    x["iao_name"] for x in para["section_type"]
-                ]
-
-        for text in unique_text:
-            if not text["section_heading"]:
-                text["section_heading"] = "document part"
-                text["section_type"] = [
-                    {"iao_name": "document part", "iao_id": "IAO:0000314"}
-                ]
-
-        return unique_text
-
-    def __process_html_article(self, file: Path):
-        soup = self.__soupify_infile(file)
-        self.__process_html_tables(file, soup, self.config)
-        self.main_text = self.__extract_text(soup, self.config)
-        try:
-            self.abbreviations = get_abbreviations(self.main_text, soup, str(file))
-        except Exception as e:
-            logger.error(e)
-
-    def __process_html_tables(self, file_path, soup, config):
-        """Extract data from tables in the HTML file.
-
-        Args:
-            file_path (str): path to the main text file
-            soup (bs4.BeautifulSoup): soup object
-            config (dict): dict of the maintext
-        """
-        if "tables" not in config:
-            return
-
-        if not self.tables:
-            self.tables, self.empty_tables = get_table_json(soup, config, file_path)
-            return
-
-        seen_ids = set()
-        for tab in self.tables["documents"]:
-            if "." in tab["id"]:
-                seen_ids.add(tab["id"].split(".")[0])
-            else:
-                seen_ids.add(tab["id"])
-
-        tmp_tables, tmp_empty = get_table_json(soup, config, file_path)
-        for tabl in tmp_tables["documents"]:
-            if "." in tabl["id"]:
-                tabl_id = tabl["id"].split(".")[0]
-                tabl_pos = ".".join(tabl["id"].split(".")[1:])
-            else:
-                tabl_id = tabl["id"]
-                tabl_pos = None
-            if tabl_id in seen_ids:
-                tabl_id = str(len(seen_ids) + 1)
-                if tabl_pos:
-                    tabl["id"] = f"{tabl_id}.{tabl_pos}"
-                else:
-                    tabl["id"] = tabl_id
-            seen_ids.add(tabl_id)
-        self.tables["documents"].extend(tmp_tables["documents"])
-        self.empty_tables.extend(tmp_empty)
-
-    def __merge_table_data(self):
-        if not self.empty_tables:
-            return
-
-        documents = self.tables.get("documents", None)
-        if not documents:
-            return
-
-        seen_ids = {}
-        for i, table in enumerate(documents):
-            if "id" in table:
-                seen_ids[str(i)] = f"Table {table['id']}."
-
-        for table in self.empty_tables:
-            for seenID in seen_ids.keys():
-                if not table["title"].startswith(seen_ids[seenID]):
-                    continue
-
-                if "title" in table and not table["title"] == "":
-                    set_new = False
-                    for passage in documents[int(seenID)]["passages"]:
-                        if (
-                            passage["infons"]["section_type"][0]["section_name"]
-                            == "table_title"
-                        ):
-                            passage["text"] = table["title"]
-                            set_new = True
-                    if not set_new:
-                        documents[int(seenID)]["passages"].append(
-                            {
-                                "offset": 0,
-                                "infons": {
-                                    "section_type": [
-                                        {
-                                            "section_name": "table_title",
-                                            "iao_name": "document title",
-                                            "iao_id": "IAO:0000305",
-                                        }
-                                    ]
-                                },
-                                "text": table["title"],
-                            }
-                        )
-                if "caption" in table and not table["caption"] == "":
-                    set_new = False
-                    for passage in documents[int(seenID)]["passages"]:
-                        if (
-                            passage["infons"]["section_type"][0]["section_name"]
-                            == "table_caption"
-                        ):
-                            passage["text"] = table["caption"]
-                            set_new = True
-                    if not set_new:
-                        documents[int(seenID)]["passages"].append(
-                            {
-                                "offset": 0,
-                                "infons": {
-                                    "section_type": [
-                                        {
-                                            "section_name": "table_caption",
-                                            "iao_name": "caption",
-                                            "iao_id": "IAO:0000304",
-                                        }
-                                    ]
-                                },
-                                "text": table["caption"],
-                            }
-                        )
-                if "footer" in table and not table["footer"] == "":
-                    set_new = False
-                    for passage in documents[int(seenID)]["passages"]:
-                        if (
-                            passage["infons"]["section_type"][0]["section_name"]
-                            == "table_footer"
-                        ):
-                            passage["text"] = table["footer"]
-                            set_new = True
-                    if not set_new:
-                        documents[int(seenID)]["passages"].append(
-                            {
-                                "offset": 0,
-                                "infons": {
-                                    "section_type": [
-                                        {
-                                            "section_name": "table_footer",
-                                            "iao_name": "caption",
-                                            "iao_id": "IAO:0000304",
-                                        }
-                                    ]
-                                },
-                                "text": table["footer"],
-                            }
-                        )
-
-    def __process_supplementary_file(self, file: Path):
-        match file.suffix.lower():
-            case ".html" | ".htm":
-                self.__process_html_article(file)
-            case ".xml":
-                pass
-            case ".pdf":
-                try:
-                    from .pdf import extract_pdf_content
-
-                    extract_pdf_content(file)
-                except ModuleNotFoundError:
-                    logger.error(
-                        "Could not load necessary PDF packages. "
-                        "If you installed Auto-CORPUS via pip, you can obtain these with:\n"
-                        "    pip install autocorpus[pdf]"
-                    )
-                    raise
-            case ".doc" | ".docx":
-                from .word_extractor import extract_word_content
-
-                extract_word_content(file)
-            case _:
-                pass
-
-    def process_file(self):
-        """Processes the files specified in the configuration.
-
-        This method performs the following steps:
-        1. Checks if a valid configuration is loaded. If not, raises a RuntimeError.
-        2. Handles the main text file:
-            - Parses the HTML content of the file.
-            - Extracts the main text from the parsed HTML.
-            - Attempts to extract abbreviations from the main text and HTML content.
-              If an error occurs during this process, it prints the error.
-        3. Processes linked tables, if any:
-            - Parses the HTML content of each linked table file.
-        4. Merges table data.
-        5. Checks if there are any documents in the tables and sets the `has_tables` attribute accordingly.
-
-        Raises:
-            RuntimeError: If no valid configuration is loaded.
-        """
-        if not self.config:
-            raise RuntimeError("A valid config file must be loaded.")
-        # handle main_text
-        if self.file_path:
-            soup = self.__soupify_infile(Path(self.file_path))
-            self.__process_html_tables(self.file_path, soup, self.config)
-            self.main_text = self.__extract_text(soup, self.config)
-            try:
-                self.abbreviations = get_abbreviations(
-                    self.main_text, soup, self.file_path
-                )
-            except Exception as e:
-                logger.error(e)
-        if self.linked_tables:
-            for table_file in self.linked_tables:
-                soup = self.__soupify_infile(table_file)
-                self.__process_html_tables(table_file, soup, self.config)
-        self.__merge_table_data()
-        if "documents" in self.tables and not self.tables["documents"] == []:
-            self.has_tables = True
-
-    def process_files(
-        self,
-        files: list[Path | str] = [],
-        dir_path: Path | str = "",
-        linked_tables: list[Path | str] = [],
-    ):
-        """Processes main text files provided and nested supplementary files.
-
-        Raises:
-            RuntimeError: If no valid configuration is provided.
-        """
-        # Either a list of specific files or a directory path must be provided.
-        if not (files or dir_path):
-            logger.error("No files or directory provided.")
-            raise FileNotFoundError("No files or directory provided.")
-        #
-        if dir_path:
-            # Path is the preferred type, users can also provide a string though
-            if isinstance(dir_path, str):
-                dir_path = Path(dir_path)
-            for file in dir_path.iterdir():
-                if file.is_file() and file.suffix in [".html", ".htm"]:
-                    self.__process_html_article(file)
-                elif file.is_dir():
-                    # recursively process all files in the subdirectory
-                    for sub_file in file.rglob("*"):
-                        self.__process_supplementary_file(sub_file)
-
-        # process any specific files provided
-        for specific_file in files:
-            # Path is the preferred type, users can also provide a string though
-            if isinstance(specific_file, str):
-                specific_file = Path(specific_file)
-            if specific_file.is_file() and specific_file.suffix in [".html", ".htm"]:
-                self.__process_html_article(specific_file)
-            else:
-                # process any specific files provided
-                self.__process_supplementary_file(specific_file)
-
-    def __init__(
-        self,
-        config: dict[str, Any],
-        main_text: Path | None = None,
-        linked_tables=None,
-    ):
-        """Utilises the input config file to create valid BioC versions of input HTML journal articles.
-
-        Args:
-            config (dict): configuration file for the input HTML journal articles
-            main_text (Path): path to the main text of the article (HTML files only)
-            linked_tables (list): list of linked table file paths to be included in this run (HTML files only)
-=======
             True if there are tables, False otherwise.
->>>>>>> 67dfbf1e
         """
         return bool(self.tables.get("documents"))
 
