--- conflicted
+++ resolved
@@ -5,45 +5,33 @@
         "title": [
           {
             "tag": "span",
-            "attrs": {
-              "class": "ref-title"
-            }
+            "attrs": {"class":  "ref-title"}
           }
         ],
         "journal": [
           {
             "tag": "span",
-            "attrs": {
-              "class": "ref-journal"
-            }
+            "attrs": {"class":  "ref-journal"}
           }
         ],
         "volume": [
           {
             "tag": "span",
-            "attrs": {
-              "class": "ref-vol"
-            }
+            "attrs": {"class":  "ref-vol"}
           }
         ]
       },
-      "defined-by": [
+      "defined-by":[
         {
           "tag": "div",
-          "attrs": {
-            "class": [
-              "ref-cit-blk"
-            ]
-          }
+          "attrs": {"class": ["ref-cit-blk"]}
         },
         {
           "tag": "li"
         },
         {
           "tag": "p",
-          "attrs": {
-            "id": "(__){0,2}p\\d+"
-          }
+          "attrs": {"id": "(__){0,2}p\\d+"}
         }
       ]
     },
@@ -51,10 +39,8 @@
       "data": {},
       "defined-by": [
         {
-          "tag": "h1",
-          "attrs": {
-            "class": "content-title"
-          }
+          "tag":"h1",
+          "attrs":{"class":"content-title"}
         }
       ]
     },
@@ -63,11 +49,7 @@
       "defined-by": [
         {
           "tag": "span",
-          "attrs": {
-            "class": [
-              "kwd-text"
-            ]
-          }
+          "attrs": {"class": ["kwd-text"]}
         }
       ]
     },
@@ -75,10 +57,8 @@
       "data": {},
       "defined-by": [
         {
-          "tag": "table",
-          "attrs": {
-            "class": "glossary"
-          }
+          "tag":"table",
+          "attrs":{"class":"glossary"}
         }
       ]
     },
@@ -112,10 +92,8 @@
       },
       "defined-by": [
         {
-          "tag": "div",
-          "attrs": {
-            "class": "sec"
-          }
+          "tag":"div",
+          "attrs":{"class":"sec"}
         }
       ]
     },
@@ -124,13 +102,7 @@
       "defined-by": [
         {
           "tag": "p",
-<<<<<<< HEAD
-          "attrs": {
-            "id": "_*[pP\\-|pP|Par]*\\d+"
-          }
-=======
           "attrs": {"id": "_*[pP|Par]*\\d+"}
->>>>>>> 180d1512
         },
         {
           "tag": "p",
@@ -143,9 +115,7 @@
         "caption": [
           {
             "tag": "div",
-            "attrs": {
-              "class": "caption"
-            }
+            "attrs": {"class": "caption"}
           }
         ],
         "table-content": [
@@ -155,39 +125,35 @@
         ],
         "title": [
           {
-            "tag": "h3"
+            "tag":"h3"
           }
         ],
         "footer": [
           {
-            "tag": "div",
-            "attrs": {
-              "class": "tblwrap-foot"
-            }
+            "tag":"div",
+            "attrs":{"class":"tblwrap-foot"}
           }
         ],
         "table-row": [
           {
-            "tag": "tr"
+            "tag":"tr"
           }
         ],
         "header-row": [
           {
-            "tag": "thead"
+            "tag":"thead"
           }
         ],
         "header-element": [
           {
-            "tag": "th"
+            "tag":"th"
           }
         ]
       },
       "defined-by": [
         {
           "tag": "div",
-          "attrs": {
-            "class": "table-wrap"
-          }
+          "attrs": {"class":  "table-wrap"}
         }
       ]
     },
@@ -196,18 +162,14 @@
         "caption": [
           {
             "tag": "div",
-            "attrs": {
-              "class": "caption"
-            }
+            "attrs": {"class": "caption"}
           }
         ]
       },
       "defined-by": [
         {
           "tag": "div",
-          "attrs": {
-            "class": "fig"
-          }
+          "attrs": { "class": "fig"}
         }
       ]
     }
