name: Test and build

on:
  push:
    branches: [main]
  pull_request:
  workflow_call:
  workflow_dispatch:

jobs:
  test:
    runs-on: ${{ matrix.os }}
    strategy:
      fail-fast: false
      matrix:
        os:
          - ubuntu-latest
          - windows-latest
          - macos-latest
        python-version: ['3.10', '3.11', '3.12', '3.13']
    steps:
      - uses: actions/checkout@v4
      - uses: ./.github/actions/setup
        with:
          python-version: ${{ matrix.python-version }}
      - name: Run tests
<<<<<<< HEAD
        run: poetry run pytest
      - name: Upload coverage reports to Codecov
        if: ${{ matrix.os == 'ubuntu-latest' && matrix.python-version == '3.13' && github.event.pull_request.user.login != 'dependabot[bot]' && github.event.pull_request.user.login != 'pre-commit-ci[bot]' }}
        uses: codecov/codecov-action@v5
        with:
          fail_ci_if_error: true
          token: ${{ secrets.CODECOV_TOKEN }}
=======
        run: poetry run pytest --skip-ci-macos
>>>>>>> 5bc9c478
      - name: Check docs build
        run: poetry run mkdocs build
      - name: Check types
        run: poetry run mypy .<|MERGE_RESOLUTION|>--- conflicted
+++ resolved
@@ -24,17 +24,13 @@
         with:
           python-version: ${{ matrix.python-version }}
       - name: Run tests
-<<<<<<< HEAD
-        run: poetry run pytest
+        run: poetry run pytest --skip-ci-macos
       - name: Upload coverage reports to Codecov
         if: ${{ matrix.os == 'ubuntu-latest' && matrix.python-version == '3.13' && github.event.pull_request.user.login != 'dependabot[bot]' && github.event.pull_request.user.login != 'pre-commit-ci[bot]' }}
         uses: codecov/codecov-action@v5
         with:
           fail_ci_if_error: true
           token: ${{ secrets.CODECOV_TOKEN }}
-=======
-        run: poetry run pytest --skip-ci-macos
->>>>>>> 5bc9c478
       - name: Check docs build
         run: poetry run mkdocs build
       - name: Check types
